--- conflicted
+++ resolved
@@ -20,13 +20,10 @@
 import logging
 import jsonschema
 from flask import Flask, request, jsonify
-<<<<<<< HEAD
+from datetime import datetime
 from config.logging_utils import configure_logging
 
 configure_logging()
-=======
-from datetime import datetime
->>>>>>> 14e44fb0
 
 app = Flask(__name__)
 
