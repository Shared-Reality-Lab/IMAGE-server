--- conflicted
+++ resolved
@@ -296,25 +296,14 @@
                             targetLanguage
                         );
 
-<<<<<<< HEAD
-			for (let i = 0; i < renderings.length; i++) {
-				renderings[i]["description"] = translatedDesc[i];
-			}
-		} catch(e) {
-            console.error("Failed to generate audio!");
-            piiLogger.pii(`Error: ${(e as Error).message}`);
-		}
-	}
-=======
             for (let i = 0; i < renderings.length; i++) {
                 renderings[i]["description"] = translatedDesc[i];
             }
         } catch(e) {
             console.error("Failed to translate rendering descriptions to " + targetLanguage);
-            console.error(e);
-        }
-    }
->>>>>>> a789b912
+            piiLogger.pii(`Error: ${(e as Error).message}`);
+        }
+    }
     // Send response
 
     const response = utils.generateEmptyResponse(req.body["request_uuid"]);
