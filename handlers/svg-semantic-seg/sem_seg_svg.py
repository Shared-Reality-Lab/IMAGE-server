--- conflicted
+++ resolved
@@ -22,13 +22,10 @@
 import time
 import drawSvg as draw
 import random
-<<<<<<< HEAD
 from config.logging_utils import configure_logging
+from datetime import datetime
 
 configure_logging()
-=======
-from datetime import datetime
->>>>>>> 14e44fb0
 
 app = Flask(__name__)
 
