--- conflicted
+++ resolved
@@ -21,13 +21,10 @@
 import logging
 import time
 import drawSvg as draw
-<<<<<<< HEAD
+from datetime import datetime
 from config.logging_utils import configure_logging
 
 configure_logging()
-=======
-from datetime import datetime
->>>>>>> 14e44fb0
 
 app = Flask(__name__)
 
