/*
 * Copyright (c) 2021 IMAGE Project, Shared Reality Lab, McGill University
 *
 * This program is free software: you can redistribute it and/or modify
 * it under the terms of the GNU Affero General Public License as
 * published by the Free Software Foundation, either version 3 of the
 * License, or (at your option) any later version.
 *
 * This program is distributed in the hope that it will be useful,
 * but WITHOUT ANY WARRANTY; without even the implied warranty of
 * MERCHANTABILITY or FITNESS FOR A PARTICULAR PURPOSE.  See the
 * GNU Affero General Public License for more details.
 * You should have received a copy of the GNU Affero General Public License
 * and our Additional Terms along with this program.
 * If not, see <https://github.com/Shared-Reality-Lab/IMAGE-server/blob/main/LICENSE>.
 */
import express from "express";
import fetch, { Response } from "node-fetch";
import Ajv2020 from "ajv";
import fs from "fs/promises";
import path from "path";
import hash from "object-hash";
import { validate, version } from "uuid";
import { performance } from "perf_hooks"; // https://nodejs.org/api/perf_hooks.html
import os from "os"; // Import 'os' to get the number of CPU cores
import querySchemaJSON from "./schemas/request.schema.json";
import handlerResponseSchemaJSON from "./schemas/handler-response.schema.json";
import preprocessorResponseSchemaJSON from "./schemas/preprocessor-response.schema.json";
import responseSchemaJSON from "./schemas/response.schema.json";
import definitionsJSON from "./schemas/definitions.json";
import { docker, getPreprocessorServices, getHandlerServices, DEFAULT_ROUTE_NAME, getFilteredContainers } from "./docker";
import { ServerCache } from "./server-cache";

interface PreprocessorResponse {
    name: string;
    data: Record<string, unknown>;
}

interface HandlerResponse {
    renderings: Array<{
        description: string;
        type_id: string;
    }>;
}
import { Graph, GraphNode, printGraph } from "./graph";

const app = express();
const serverCache = new ServerCache();
const memjsClient = serverCache.memjsClient;

console.debug("memcached server", memjsClient.servers);
// variable to store mapping of service (as defined in docker-compose) and preprocessor-id (as returned in the reponse)
const SERVICE_PREPROCESSOR_MAP : Record<string, string> = {};
const port = 8080;
const ajv = new Ajv2020({
    "schemas": [definitionsJSON, querySchemaJSON, responseSchemaJSON, handlerResponseSchemaJSON, preprocessorResponseSchemaJSON]
});

const PREPROCESSOR_TIME_MS = (!isNaN(parseInt(process.env.PREPROCESSOR_TIMEOUT || ""))) ? parseInt(process.env.PREPROCESSOR_TIMEOUT || "") : 15000;

const BASE_LOG_PATH = path.join("/var", "log", "IMAGE");

app.use(express.json({limit: process.env.MAX_BODY}));

async function measureExecutionTime<T>(label: string, fn: () => Promise<T>): Promise<T> {
    /*
    Organized Metrics Logged with Units:
    - timestamp:  timestamp of the log entry
    - label: label (in preprocessor's case, this would be 'preprocessor')
    - execution_time_ms: Wall-clock time in milliseconds (ms)
    - cpu_time_ms: CPU time in milliseconds (ms)
    - normalized_cpu_usage_percent: CPU usage as a percentage (%)

    Sample log output:
    timestamp=2025-01-10T08:30:00.123Z label=cache_check execution_time_ms=7.69ms cpu_time_ms=7.23ms normalized_cpu_usage_percent=95.62%
    */

    const startTime = performance.now();
    const startCpuUsage = process.cpuUsage();
    const coreCount = os.cpus().length; // Number of CPU cores

    try {
        const result = await fn();
        return result;
    } finally {
        const endTime = performance.now();
        const duration = parseFloat((endTime - startTime).toFixed(2)); // wall-clock duration in ms
        const endCpuUsage = process.cpuUsage(startCpuUsage);
        const cpuTime = parseFloat(((endCpuUsage.user + endCpuUsage.system) / 1000).toFixed(2)); // CPU time in ms
        // Normalize CPU Usage as a percentage of wall-clock duration and number of cores -- https://stackoverflow.com/questions/74776323/trying-to-get-normalized-cpu-usage-for-node-process
        const normalizedCpuUsage = parseFloat(((cpuTime / (duration * coreCount)) * 100).toFixed(2)); // normalized CPU usage

        console.log(`timestamp=${new Date().toISOString()} label=${label} execution_time_ms=${duration}ms cpu_time_ms=${cpuTime}ms normalized_cpu_usage_percent=${normalizedCpuUsage}%`);
        // To extract the log and store into a dictionary --> log_dict = {item.split('=')[0]: item.split('=')[1] for item in log.split(' ')}  
    }
}

async function checkCache(preprocessorName: string, hashedKey: string, cacheTimeOut: number): Promise<Response | null> {
    if (cacheTimeOut <= 0) {
        return null; // no caching if timeout is 0, skip lookup
    }

    const cacheValue = await serverCache.getResponseFromCache(hashedKey);
    if (cacheValue && preprocessorName) {
        // Return the value from cache if found
        console.debug(`Response for preprocessor "${preprocessorName}" served from cache`);
        return JSON.parse(cacheValue) as Response;
    }

    return null; // cache miss
}

async function fetchPreprocessorResponse(preprocessor: (string | number)[], data: Record<string, unknown>): Promise<Response> {
    const controller = new AbortController();
    const timeout = setTimeout(() => controller.abort(), PREPROCESSOR_TIME_MS);
    try {
        const response = await fetch(`http://${preprocessor[0]}:${preprocessor[1]}/preprocessor`, {
            method: "POST",
            headers: { "Content-Type": "application/json" },
            body: JSON.stringify(data),
            signal: controller.signal,
        });
        clearTimeout(timeout);
        return response;
    } catch (err) {
        console.error(`Error occurred while fetching from preprocessor "${preprocessor[0]}"`);
        throw err;
    }
}

async function processResponse(response: Response, preprocessor: (string | number)[], data: Record<string, unknown>, hashedKey: string, cacheTimeOut: number): Promise<void> {
    if (response.status === 200) {
        const jsonResponse = await response.json() as PreprocessorResponse;
        if (ajv.validate("https://image.a11y.mcgill.ca/preprocessor-response.schema.json", jsonResponse)) {
            const preprocessorName = jsonResponse["name"];
            (data["preprocessors"] as Record<string, unknown>)[preprocessorName] = jsonResponse["data"]; 
            // store preprocessor name returned in SERVICE_PREPROCESSOR_MAP 
            SERVICE_PREPROCESSOR_MAP[preprocessor[0]] = preprocessorName;
            // store data in cache
            // disable the cache if "ca.mcgill.a11y.image.cacheTimeout" is 0
            if (cacheTimeOut > 0) {
                console.debug(`Saving response for ${preprocessorName} in cache with key ${hashedKey}`);
                await serverCache.setResponseInCache(hashedKey, JSON.stringify(jsonResponse["data"]), cacheTimeOut);
            }
        } else {
            console.error(`Preprocessor "${preprocessor[0]}" response validation failed!`);
            console.error(JSON.stringify(ajv.errors));
        }
    } else if (response.status === 204) {
        console.debug(`Preprocessor "${preprocessor[0]}" not applicable`);
    } else {
        console.error(`Preprocessor "${preprocessor[0]}" responded with status ${response.status}`);
    }
}

async function executeHandler(handler: (string | number)[], data: Record<string, unknown>): Promise<any[]> {
    return measureExecutionTime(`Handler "${handler[0]}"`, async () => {
        try {
            const resp = await fetch(`http://${handler[0]}:${handler[1]}/handler`, {
                method: "POST",
                headers: { "Content-Type": "application/json" },
                body: JSON.stringify(data)
            });

            if (!resp.ok) {
                console.error(`${resp.status} ${resp.statusText}`);
                const result = await resp.json();
                throw result;
            }

            const json = await resp.json() as HandlerResponse;

            if (ajv.validate("https://image.a11y.mcgill.ca/handler-response.schema.json", json)) {
                // Check each rendering for expected renderers
                const renderers = data["renderers"] as any;
                return json["renderings"].filter((rendering: { type_id: string }) => {
                    const inList = renderers.includes(rendering["type_id"]);
                    if (!inList) {
                        console.warn(
                            `Excluding a rendering of type "${rendering["type_id"]}" from handler "${handler[0]}".\nThis renderer was not in the advertised list for this request.`
                        );
                    }
                    return inList;
                });
            } else {
                console.error("Handler response failed validation!");
                throw Error(JSON.stringify(ajv.errors));
            }
        } catch (err) {
            console.error(`Handler "${handler[0]}" execution failed:`, err);
            return [];
        }
    });
}

async function executePreprocessor(preprocessor: (string | number)[], data: Record<string, unknown>): Promise<void> {
    const preprocessorName = SERVICE_PREPROCESSOR_MAP[preprocessor[0]] || '';
    const hashedKey = serverCache.constructCacheKey(data, preprocessorName);
    const cacheTimeOut = preprocessor[3] as number;

    // profile preprocessor lifecycle performance
    await measureExecutionTime(`Preprocessor "${preprocessor[0]}"`, async () => {
        // check if a cached response exists for the current preprocessor
        const cacheResponse = await checkCache(preprocessorName, hashedKey, cacheTimeOut);
        if (cacheResponse) {  // if the response is found in cache, update `data` directly without making any calls
            (data["preprocessors"] as Record<string, unknown>)[preprocessorName] = cacheResponse;
            return; // cache hit, no further processing is needed
        }

        // fetch the preprocessor response from its endpoint
        const response = await fetchPreprocessorResponse(preprocessor, data);

        // Delegate response handling to `processResponse` - attempt to process the response, validate it, and update data and the cache (if enabled) 
        await processResponse(response, preprocessor, data, hashedKey, cacheTimeOut);
    });
}

async function runServicesParallel(data: Record<string, unknown>, preprocessors: (string | number)[][], G: Graph, R: Set<GraphNode>): Promise<{ data: Record<string, unknown>, handlerResults: any[][] }> {
    if (data["preprocessors"] === undefined) {
        data["preprocessors"] = {};
    }
    
    const handlerResults: any[][] = [];

    // Get unique set of nodes that are running
    const running = Array.from(R)
        .map((service) => executeGraphNode(service, data, handlerResults));
        
    //Run until no more can run
    await Promise.all(running);

    return { data, handlerResults };
}

// modified executepreprocessor
async function executeGraphNode(service: GraphNode, data: Record<string, unknown>, handlerResults: any[][]): Promise<void> {
    if (service.type === "P") {
        await executePreprocessor(service.value, data);
    } else if (service.type === "H") {
        const result = await executeHandler(service.value, data);
        handlerResults.push(result);  // accumulate result
    }

    const newRun: Promise<void>[] = [];
    for (const child of service.children) {
        child.parents.delete(service);
        if (child.parents.size === 0) {
            newRun.push(executeGraphNode(child, data, handlerResults));
        }
    }
    await Promise.all(newRun);
}

async function runPreprocessorsParallel(data: Record<string, unknown>, preprocessors: (string | number)[][]): Promise<Record<string, unknown>> {
    if (data["preprocessors"] === undefined) {
        data["preprocessors"] = {};
    }
    let currentPriorityGroup: number | undefined = undefined;
    const queue: (string | number)[][] = []; //Microservice queue for preprocessors and handlers


    //function that dequeues everything in the queue at once, executes them and waits for them to finish processing
    const processQueue = async (): Promise<void> => {
        try {
            await Promise.all(queue.map(preprocessor => executePreprocessor(preprocessor, data)));
        } catch (error) {
            console.error(`One or more of the promises failed at priority group ${currentPriorityGroup}.`, error);
        }
        finally {   //empty the queue 
            queue.length = 0;
        }
    };

    for (const preprocessor of preprocessors) {
        //If the priority group changes, process the queue and move to the next group
        if (preprocessor[2] !== currentPriorityGroup) {
            if (queue.length > 0) {
                await processQueue(); //Process everything in the queue
            }
            currentPriorityGroup = Number(preprocessor[2]);
            console.debug(`Now on priority group ${currentPriorityGroup}`);
        }

        //Add the preprocessor to the queue
        queue.push(preprocessor);
    }

    //Process any remaining items in the queue
    if (queue.length > 0) {
        await processQueue();
    }

    return data;
}

async function runPreprocessors(data: Record<string, unknown>, preprocessors: (string | number)[][]): Promise<Record<string, unknown>> {
    if (data["preprocessors"] === undefined) {
        data["preprocessors"] = {};
    }
    for (const preprocessor of preprocessors) {
        const controller = new AbortController();
        const timeout = setTimeout(() => {
            controller.abort();
        }, PREPROCESSOR_TIME_MS);

        let resp;
        // get value from cache for each preprocessor if it exists
        const cacheTimeOut = preprocessor[3] as number;
        const preprocessorName = SERVICE_PREPROCESSOR_MAP[preprocessor[0]] || '';
        const hashedKey = serverCache.constructCacheKey(data, preprocessorName);
        const cacheValue = await serverCache.getResponseFromCache(hashedKey);
        if (cacheTimeOut && cacheValue && preprocessorName){
            // add cache value in response
            console.debug(`Response for preprocessor ${preprocessorName} served from cache`);
            const cacheResponse = JSON.parse(cacheValue) as Response;
            (data["preprocessors"] as Record<string, unknown>)[preprocessorName] = cacheResponse;
        }
        else {
            // make fetch call to preprocessor since value not found in cache
            try {
                console.debug("Sending to preprocessor \"" + preprocessor[0] + "\"");
                resp = await measureExecutionTime(`Preprocessor "${preprocessor[0]}"`, async () =>
                    fetch(`http://${preprocessor[0]}:${preprocessor[1]}/preprocessor`, {
                        "method": "POST",
                        "headers": {
                            "Content-Type": "application/json"
                        },
                        "body": JSON.stringify(data),
                        "signal": controller.signal
                    })
                );
                clearTimeout(timeout);
            } catch (err) {
                // Most likely a timeout
                console.error("Error occured fetching from " + preprocessor[0]);
                console.error(err);
                continue;
            }

            // OK data returned
            if (resp.status === 200) {
                try {
                    const json = await resp.json() as PreprocessorResponse;
                    if (ajv.validate("https://image.a11y.mcgill.ca/preprocessor-response.schema.json", json)) {
                        (data["preprocessors"] as Record<string, unknown>)[json["name"]] = json["data"];
                        // store preprocessor name returned in SERVICE_PREPROCESSOR_MAP
                        SERVICE_PREPROCESSOR_MAP[preprocessor[0]] = json["name"];
                        // store the value in cache
                        // disable the cache if "ca.mcgill.a11y.image.cacheTimeout" is 0
                        if(cacheTimeOut > 0){
                            const hashedKey =  serverCache.constructCacheKey(data, json["name"]);
                            console.debug(`Saving Response for ${json["name"]} in cache with key ${hashedKey}`);
                            await serverCache.setResponseInCache(hashedKey, JSON.stringify(json["data"]), cacheTimeOut)
                        }
                    } else {
                        console.error("Preprocessor response failed validation!");
                        console.error(JSON.stringify(ajv.errors));
                    }
                } catch (err) {
                    console.error("Error occured on fetch from " + preprocessor[0]);
                    console.error(err);
                }
            }
            // No Content preprocessor not applicable
            else if (resp.status === 204) {
                continue;
            } else {
                try {
                    const result = await resp.json();
                    throw result;
                } catch (err) {
                    console.error("Error occured on fetch from " + preprocessor[0]);
                    console.error(err);
                }
            }
        }
    }
    return data;
}

function finalizeResponse(results: any[][],requestBody: any,res: express.Response): Record<string, unknown> {
    const renderings = (results as HandlerResponse["renderings"][])
        .reduce((a, b) => a.concat(b), [])
        .sort((a) => (a.description === "Server status message.") ? -1 : 0);

    const response = {
        request_uuid: requestBody.request_uuid,
        timestamp: Math.round(Date.now() / 1000),
        renderings: renderings
    };

    if (ajv.validate("https://image.a11y.mcgill.ca/response.schema.json", response)) {
        console.debug("Valid response generated.");
        res.json(response);
    } else {
        console.debug("Failed to generate a valid response (did the schema change?)");
        res.status(500).send(ajv.errors);
    }
    
    return response;
}

async function storeResponse(requestBody: any, req: express.Request, response: Record<string, unknown>) {
    const requestPath = path.join(BASE_LOG_PATH, requestBody.request_uuid);
    try {
        await fs.mkdir(requestPath, { recursive: true });
        await fs.writeFile(
            path.join(requestPath, "request.json"),
            JSON.stringify(req.body)
        );
        await fs.writeFile(
            path.join(requestPath, "response.json"),
            JSON.stringify(response)
        );
        console.debug("Wrote temporary files to " + requestPath);
    } catch (e) {
        console.error("Error occurred while logging to " + requestPath);
        console.error(e);
    }
}



function getRoute(data: Record<string, unknown>): string {
    if (data["route"] === undefined) {
        console.debug("No route defined in request. Setting default value.");
        return DEFAULT_ROUTE_NAME;
    } else {
        console.debug("Route for request set to " + data["route"]);
        return data["route"] as string;
    }
}

app.post("/render", (req: express.Request, res: express.Response) => {
    console.debug("Received request");
    const requestBody = req.body; // capture req.body early
    const totalRequestStartTime = performance.now();

    if (ajv.validate("https://image.a11y.mcgill.ca/request.schema.json", requestBody)) {
        // get route variable or set to default
        let data = JSON.parse(JSON.stringify(requestBody));
        const route = getRoute(data);
        // get list of preprocessors and handlers
        docker.listContainers().then(async (containers) => {
            let response: Record<string, unknown> | null = null;
            //Get the list of filtered containers that are connected to one of the Orchestrator networks
            const connectedContainers = getFilteredContainers(containers);
            const preprocessors = getPreprocessorServices(connectedContainers, route);
            const handlers = getHandlerServices(connectedContainers, route);

            const graph = new Graph();
            //Construct the graph using the handlers and preprocessors 
            const readyToRun =  await graph.constructGraph(preprocessors, handlers, connectedContainers);
            console.debug("Preprocessor graph produced successfully.");
            


            // Preprocessors
            if (process.env.PARALLEL_PREPROCESSORS === "ON" || process.env.PARALLEL_PREPROCESSORS === "on") {
                console.debug("Running preprocessors in parallel...");
                if(graph.isAcyclic()){
                    console.debug("Dependency graph passes cycle check.");
                    const { data: processedData, handlerResults } = await runServicesParallel(data, preprocessors, graph, readyToRun);
                    response = finalizeResponse(handlerResults, requestBody, res);
                    
                } else {
                    console.debug("Dependency graph passes failed check. Please ensure that the preprocesors don't have cyclic dependencies.");
                    console.debug("Using priority level execution...");
                    data = await runPreprocessorsParallel(data, preprocessors);
                    const handlerResults: any[][] = await Promise.all(
                        handlers.map(handler => executeHandler(handler, data))
                    );                
                    response = finalizeResponse(handlerResults, requestBody, res);
                }

            } else {
                console.debug("Running preprocessors in series...");
                data = await runPreprocessors(data, preprocessors);
                const handlerResults: any[][] = await Promise.all(
                    handlers.map(handler => executeHandler(handler, data))
                );                
                response = finalizeResponse(handlerResults, requestBody, res);
            }
<<<<<<< HEAD
            
=======
            preprocessorEndTime = performance.now();
            console.log(`PreprocessorsExecutionTime execution_time_ms=${(preprocessorEndTime - totalRequestStartTime).toFixed(2)}ms`);
            // Handlers
            const promises = handlers.map(handler => {
                return fetch(`http://${handler[0]}:${handler[1]}/handler`, {
                    "method": "POST",
                    "headers": {
                        "Content-Type": "application/json"
                    },
                    "body": JSON.stringify(data)
                }).then(async (resp) => {
                    if (resp.ok) {
                        return resp.json() as Promise<HandlerResponse>;
                    } else {
                        console.error(`Received ${resp.status} ${resp.statusText} from ${handler[0]}.`);
                        const result = await resp.json();
                        throw result;
                    }
                }).then(json => {
                    if (ajv.validate("https://image.a11y.mcgill.ca/handler-response.schema.json", json)) {
                        // Check each rendering for expected renderers
                        const renderers = data["renderers"];
                        const renderings = (json as HandlerResponse).renderings;
                        const filteredRenderings = renderings.filter((rendering) => {
                            const inList = renderers.includes(rendering.type_id);
                            if (!inList) {
                                console.warn(`Excluding a rendering of type "${rendering["type_id"]}" from handler "${handler[0]}". This renderer was not in the advertised list for this request.`);
                            }
                            return inList;
                        });
                        return filteredRenderings; // Promise.all(promises) resolves to [[handler1Renderings], [handler2Renderings], ...]
                    } else {
                        console.error("Handler response failed validation!");
                        throw Error(JSON.stringify(ajv.errors));
                    }
                }).catch(err => {
                    console.error(err);
                    return [];
                });
            });

            console.debug("Waiting for handlers...");
            return Promise.all(promises);
        }).then(async (results) => {
            // Promise.all resolves to HandlerResponse["renderings"][] or empty arrays; we can typecast it properly
            const renderings = (results as HandlerResponse["renderings"][])
                .reduce((a, b) => a.concat(b), [])
                .sort((a) => (a.description === "Server status message.") ? -1 : 0);
            const response = {
                "request_uuid": requestBody.request_uuid,
                "timestamp": Math.round(Date.now() / 1000),
                "renderings": renderings
            }
            if (ajv.validate("https://image.a11y.mcgill.ca/response.schema.json", response)) {
                console.debug("Valid response generated.");
                res.json(response);
            } else {
                console.debug("Failed to generate a valid response (did the schema change?)");
                res.status(500).send(ajv.errors);
            }

>>>>>>> 22d3541d
            if (process.env.STORE_IMAGE_DATA === "on" || process.env.STORE_IMAGE_DATA === "ON") {
                await storeResponse(requestBody, req, response as Record<string, unknown>);
            }
            const totalRequestEndTime = performance.now();
            console.log(`TotalRequestExecutionTime execution_time_ms=${(totalRequestEndTime - totalRequestStartTime).toFixed(2)}ms`);

        }).catch(e => {
            console.error(e);
            res.status(500).send(e.name + ": " + e.message);
            const totalRequestEndTime = performance.now();
            console.log(`TotalRequestExecutionTime execution_time_ms=${(totalRequestEndTime - totalRequestStartTime).toFixed(2)}ms`);

        });
    } else {
        res.status(400).send(ajv.errors);
    }
});

app.post("/render/preprocess", (req: express.Request, res: express.Response) => {
    if (ajv.validate("https://image.a11y.mcgill.ca/request.schema.json", req.body)) {
        const data = req.body;
        const route = getRoute(data);
        // get list of preprocessors and handlers
        docker.listContainers().then(async (containers) => {
            const preprocessors = getPreprocessorServices(containers, route);
            
            if (process.env.PARALLEL_PREPROCESSORS === "ON" || process.env.PARALLEL_PREPROCESSORS === "on") {
                console.debug("Running preprocessors in parallel...");
                return runPreprocessorsParallel(data, preprocessors);
            } else {
                console.debug("Running preprocessors in series...");
                return runPreprocessors(data, preprocessors);
            }
        }).then(data => {
            if (ajv.validate("https://image.a11y.mcgill.ca/request.schema.json", data)) {
                console.debug("Valid response generated.");
                res.json(data);
            } else {
                console.debug("Failed to generate a valid response.");
                res.status(500).send(ajv.errors);
            }
        }).catch(e => {
            console.error(e);
            res.status(500).send(e.name + ":" + e.message);
        });
    } else {
        res.status(400).send(ajv.errors);
    }
});

app.get("/authenticate/:uuid/:check", async (req: express.Request, res: express.Response) => {
    if (process.env.STORE_IMAGE_DATA === "on" || process.env.STORE_IMAGE_DATA === "ON") {
        // Check for valid uuidv4 path
        const uuid = req.params.uuid;
        const check = req.params.check;
        if (!(validate(uuid) && version(uuid) == 4)) {
            console.log("Submitted id " + uuid + " was not UUID-v4.");
            res.status(400).end();
            return;
        }

        // Check if ID exists
        await fs.readFile(path.join(BASE_LOG_PATH, uuid, "request.json"), { encoding: "utf-8" }).then(async (contents) => {
            let sourceCheck: string;
            try {
                const obj = JSON.parse(contents);
                sourceCheck = hash.sha1(obj);
            } catch (e) {
                console.error(e);
                res.status(500).end();
                return
            }
            if (sourceCheck === check) {
                await fs.writeFile(path.join(BASE_LOG_PATH, uuid, "auth"), "");
                res.status(200).end();
                return;
            }
        }).catch(e => {
            if (e.code !== "ENOENT") {
                console.error(e);
            }
        });

        res.status(401).end();
    } else {
        console.warn("Auth endpoint hit while off!");
        res.status(503).end();
    }
});

// Healthcheck endpoint
app.get("/health", (req: express.Request, res: express.Response) => {
    res.status(200).json({ status: 'healthy', timestamp: new Date().toISOString() });
});

app.listen(port, () => {
    console.log(`Started server on port ${port}`);
});
<|MERGE_RESOLUTION|>--- conflicted
+++ resolved
@@ -481,71 +481,6 @@
                 );                
                 response = finalizeResponse(handlerResults, requestBody, res);
             }
-<<<<<<< HEAD
-            
-=======
-            preprocessorEndTime = performance.now();
-            console.log(`PreprocessorsExecutionTime execution_time_ms=${(preprocessorEndTime - totalRequestStartTime).toFixed(2)}ms`);
-            // Handlers
-            const promises = handlers.map(handler => {
-                return fetch(`http://${handler[0]}:${handler[1]}/handler`, {
-                    "method": "POST",
-                    "headers": {
-                        "Content-Type": "application/json"
-                    },
-                    "body": JSON.stringify(data)
-                }).then(async (resp) => {
-                    if (resp.ok) {
-                        return resp.json() as Promise<HandlerResponse>;
-                    } else {
-                        console.error(`Received ${resp.status} ${resp.statusText} from ${handler[0]}.`);
-                        const result = await resp.json();
-                        throw result;
-                    }
-                }).then(json => {
-                    if (ajv.validate("https://image.a11y.mcgill.ca/handler-response.schema.json", json)) {
-                        // Check each rendering for expected renderers
-                        const renderers = data["renderers"];
-                        const renderings = (json as HandlerResponse).renderings;
-                        const filteredRenderings = renderings.filter((rendering) => {
-                            const inList = renderers.includes(rendering.type_id);
-                            if (!inList) {
-                                console.warn(`Excluding a rendering of type "${rendering["type_id"]}" from handler "${handler[0]}". This renderer was not in the advertised list for this request.`);
-                            }
-                            return inList;
-                        });
-                        return filteredRenderings; // Promise.all(promises) resolves to [[handler1Renderings], [handler2Renderings], ...]
-                    } else {
-                        console.error("Handler response failed validation!");
-                        throw Error(JSON.stringify(ajv.errors));
-                    }
-                }).catch(err => {
-                    console.error(err);
-                    return [];
-                });
-            });
-
-            console.debug("Waiting for handlers...");
-            return Promise.all(promises);
-        }).then(async (results) => {
-            // Promise.all resolves to HandlerResponse["renderings"][] or empty arrays; we can typecast it properly
-            const renderings = (results as HandlerResponse["renderings"][])
-                .reduce((a, b) => a.concat(b), [])
-                .sort((a) => (a.description === "Server status message.") ? -1 : 0);
-            const response = {
-                "request_uuid": requestBody.request_uuid,
-                "timestamp": Math.round(Date.now() / 1000),
-                "renderings": renderings
-            }
-            if (ajv.validate("https://image.a11y.mcgill.ca/response.schema.json", response)) {
-                console.debug("Valid response generated.");
-                res.json(response);
-            } else {
-                console.debug("Failed to generate a valid response (did the schema change?)");
-                res.status(500).send(ajv.errors);
-            }
-
->>>>>>> 22d3541d
             if (process.env.STORE_IMAGE_DATA === "on" || process.env.STORE_IMAGE_DATA === "ON") {
                 await storeResponse(requestBody, req, response as Record<string, unknown>);
             }
