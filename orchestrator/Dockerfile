--- conflicted
+++ resolved
@@ -8,17 +8,10 @@
 WORKDIR /usr/src/app
 # Apparently splittig this up is good for layers
 # Docker images are onions
-<<<<<<< HEAD
-COPY orchestrator/package*.json ./
+COPY orchestrator/*.js* ./
 RUN npm ci
-COPY orchestrator .
+COPY orchestrator/src ./src
 COPY schemas src/schemas
-=======
-COPY *.js* ./
-RUN npm ci
-COPY src ./src
-COPY --from=schemas /schemas src/schemas
->>>>>>> 4dafb093
 RUN npm run build
 
 COPY clean-cron ./clean-cron
