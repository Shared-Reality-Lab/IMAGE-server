--- conflicted
+++ resolved
@@ -152,15 +152,12 @@
             context: .
             dockerfile: ./handlers/high-charts/Dockerfile
         image: "high-charts-handler:latest"
-<<<<<<< HEAD
     osm-handler:
         build:
             context: .
             dockerfile: ./handlers/osm-handler/Dockerfile
         image: "osm-handler:latest"
-=======
 
->>>>>>> 60eb579a
     # Supercollider on Fedora 34
     supercollider-base:
         build:
