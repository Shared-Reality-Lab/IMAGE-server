version: "3"

services:
    orchestrator:
        image: orchestrator:latest
        build:
            context: .
            dockerfile: ./orchestrator/Dockerfile
    supercollider:
        build:
            context: ./services/supercollider-images/supercollider-service
            dockerfile: Dockerfile
        image: "supercollider-service:latest"
    espnet-tts:
        build:
            context: .
            dockerfile: services/espnet-tts/Dockerfile
        image: "espnet-tts:latest"
    line-charts-preprocessor:
        build:
            context: .
            dockerfile: ./preprocessors/line-charts/Dockerfile
        image: "line-charts-preprocessor:latest"
    hello-preprocessor:
        build:
            context: .
            dockerfile: ./preprocessors/hello-preprocessor/Dockerfile
        image: "hello-preprocessor:latest"
    autour-preprocessor:
        build:
            context: .
            dockerfile: ./preprocessors/autour/Dockerfile
        image: "autour:latest"
<<<<<<< HEAD
    ner:
        build:
            context: .
            dockerfile: ./preprocessors/ner/Dockerfile
        image: "ner:latest"
    ocr-preprocessor:
=======
    ocr-clouds-preprocessor:
>>>>>>> 5b5e2b03
        build:
            context: .
            dockerfile: ./preprocessors/ocr/Dockerfile
        image: "ocr-clouds:latest"
    hello-handler:
        build:
            context: .
            dockerfile: ./handlers/hello-handler/Dockerfile
        image: "hello-handler:latest"
    object-detection:
        build:
            context: .
            dockerfile: ./preprocessors/yolo/Dockerfile
        image: "object-detection:latest"
    object-detection-azure:
        build:
            context: .
            dockerfile: ./preprocessors/object-detection-azure/Dockerfile
        image: "object-detection-azure:latest"
    content-categoriser:
        build:
            context: .
            dockerfile: ./preprocessors/content-categoriser/Dockerfile
        image: "content-categoriser:latest"
    graphic-tagger:
        build:
            context: .
            dockerfile: ./preprocessors/graphic-tagger/Dockerfile
        image: "graphic-tagger:latest"
    openstreetmap:
        build:
            context: .
            dockerfile: ./preprocessors/openstreetmap/Dockerfile
        image: "osm-preprocessors:latest"
    object-grouping:
        build:
            context: .
            dockerfile: ./preprocessors/grouping/Dockerfile
        image: "object-grouping:latest"
    object-sorting:
        build:
            context: .
            dockerfile: ./preprocessors/sorting/Dockerfile
        image: "object-sorting:latest"
    semantic-segmentation:
        build:
            context: .
            dockerfile: ./preprocessors/semanticSeg/./Dockerfile
        image: "semantic-segmentation:latest"
    chart-pipeline:
        build:
            context: .
            dockerfile: ./preprocessors/chart-pipeline/Dockerfile
        image: "chart-pipeline:latest"
        command: --mode=1 --empty_cache=True
    hello-tts-handler:
        build:
            context: .
            dockerfile: ./handlers/hello-tts-handler/Dockerfile
        image: "hello-tts-handler:latest"
    generic-tts-handler:
        build:
            context: .
            dockerfile: ./handlers/generic-tts-handler/Dockerfile
        image: "generic-tts-handler:latest"
    semantic-segmentation-handler:
        build:
            context: .
            dockerfile: ./handlers/segment-handler/Dockerfile
        image: "segmentation-handler:latest"
    pie-chart-handler:
        build:
            context: .
            dockerfile: ./handlers/pie-chart-handler/Dockerfile
        image: "pie-chart-handler:latest"
    object-text-handler:
        build:
            context: .
            dockerfile: ./handlers/object-text-handler/Dockerfile
        image: "object-text-handler:latest"
    autour-handler:
        build:
            context: .
            dockerfile: ./handlers/autour-handler/Dockerfile
        image: "autour-handler:latest"
    photo-audio-handler:
        build:
            context: .
            dockerfile: ./handlers/photo-audio-handler/Dockerfile
        image: "photo-audio-handler:latest"
    hello-haptics-handler:
        build:
            context: .
            dockerfile: ./handlers/hello-haptics-handler/Dockerfile
        image: "hello-haptics-handler:latest"
    hello-svg-handler:
        build:
            context: .
            dockerfile: ./handlers/hello-svg-handler/Dockerfile
        image: "hello-svg-handler:latest"
    photo-audio-haptics-handler:
        build:
            context: .
            dockerfile: ./handlers/photo-audio-haptics-handler/Dockerfile
        image: "photo-audio-haptics-handler:latest"
    ocr-handler:
        build:
            context: .
            dockerfile: ./handlers/ocr-handler/Dockerfile
        image: "ocr-handler:latest"
    motd-handler:
        build:
            context: .
            dockerfile: ./handlers/motd/Dockerfile
        image: "motd-handler:latest"
    od-svg-handler:
        build:
            context: .
            dockerfile: ./handlers/svg-object-detection/Dockerfile
        image: "od-svg-handler:latest"
    semseg-handler:
        build:
            context: .
            dockerfile: ./handlers/svg-semantic-seg/Dockerfile
        image: "semseg-svg:latest"

    high-charts-handler:
        build:
            context: .
            dockerfile: ./handlers/high-charts/Dockerfile
        image: "high-charts-handler:latest"
    osm-streets-handler:
        build:
            context: .
            dockerfile: ./handlers/osm-streets-handler/Dockerfile
        image: "osm-streets-handler:latest"

    # Supercollider on Fedora 34
    supercollider-base:
        build:
            context: ./services/supercollider-images/supercollider
            dockerfile: Dockerfile
        image: "supercollider:3.12.2"
    supercollider-extra:
        build:
            context: ./services/supercollider-images/supercollider-extra
            dockerfile: Dockerfile
        image: "supercollider-extra:3.11.1"
    schemas:
        build:
            context: ./schemas
            dockerfile: Dockerfile
        image: "schemas:latest"
<|MERGE_RESOLUTION|>--- conflicted
+++ resolved
@@ -31,16 +31,12 @@
             context: .
             dockerfile: ./preprocessors/autour/Dockerfile
         image: "autour:latest"
-<<<<<<< HEAD
     ner:
         build:
             context: .
             dockerfile: ./preprocessors/ner/Dockerfile
         image: "ner:latest"
-    ocr-preprocessor:
-=======
     ocr-clouds-preprocessor:
->>>>>>> 5b5e2b03
         build:
             context: .
             dockerfile: ./preprocessors/ocr/Dockerfile
