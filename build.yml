version: "3"

services:
    orchestrator:
        image: orchestrator:latest
        build:
            context: .
            dockerfile: ./orchestrator/Dockerfile
    supercollider:
        build:
            context: ./services/supercollider-images/supercollider-service
            dockerfile: Dockerfile
        image: "supercollider-service:latest"
    espnet-tts:
        build:
            context: .
            dockerfile: services/espnet-tts/Dockerfile
        image: "espnet-tts:latest"
    espnet-tts-fr:
        build:
            context: .
            dockerfile: services/espnet-tts-fr/Dockerfile
        image: "espnet-tts-fr:latest"
    line-charts-preprocessor:
        build:
            context: .
            dockerfile: ./preprocessors/line-charts/Dockerfile
        image: "line-charts-preprocessor:latest"
    hello-preprocessor:
        build:
            context: .
            dockerfile: ./preprocessors/hello-preprocessor/Dockerfile
        image: "hello-preprocessor:latest"
    collage-detector-preprocessor:
        build:
            context: .
            dockerfile: ./preprocessors/collage-detector/Dockerfile
        image: "collage-detector-preprocessor:latest"
    autour-preprocessor:
        build:
            context: .
            dockerfile: ./preprocessors/autour/Dockerfile
        image: "autour:latest"
    ner:
        build:
            context: .
            dockerfile: ./preprocessors/ner/Dockerfile
        image: "ner:latest"
    ocr-clouds-preprocessor:
        build:
            context: .
            dockerfile: ./preprocessors/ocr/Dockerfile
        image: "ocr-clouds:latest"
    hello-handler:
        build:
            context: .
            dockerfile: ./handlers/hello-handler/Dockerfile
        image: "hello-handler:latest"
    object-detection:
        build:
            context: .
            dockerfile: ./preprocessors/yolo/Dockerfile
        image: "object-detection:latest"
    object-detection-azure:
        build:
            context: .
            dockerfile: ./preprocessors/object-detection-azure/Dockerfile
        image: "object-detection-azure:latest"
    content-categoriser:
        build:
            context: .
            dockerfile: ./preprocessors/content-categoriser/Dockerfile
        image: "content-categoriser:latest"
    graphic-tagger:
        build:
            context: .
            dockerfile: ./preprocessors/graphic-tagger/Dockerfile
        image: "graphic-tagger:latest"
    openstreetmap:
        build:
            context: .
            dockerfile: ./preprocessors/openstreetmap/Dockerfile
        image: "osm-preprocessors:latest"
    object-grouping:
        build:
            context: .
            dockerfile: ./preprocessors/grouping/Dockerfile
        image: "object-grouping:latest"
    object-sorting:
        build:
            context: .
            dockerfile: ./preprocessors/sorting/Dockerfile
        image: "object-sorting:latest"
    semantic-segmentation:
        build:
            context: .
<<<<<<< HEAD
            dockerfile: ./preprocessors/mmsemseg/Dockerfile
        image: "mmsemantic-segmentation:latest"
=======
            dockerfile: ./preprocessors/semanticSeg/./Dockerfile
        image: "semantic-segmentation:latest"
    depth-map-generator:
        build:
            context: .
            dockerfile: ./preprocessors/depth-map-gen/Dockerfile
        image: "depth-map-generator:latest"
>>>>>>> 380d64d2
    chart-pipeline:
        build:
            context: .
            dockerfile: ./preprocessors/chart-pipeline/Dockerfile
        image: "chart-pipeline:latest"
        command: --mode=1 --empty_cache=True
    hello-tts-handler:
        build:
            context: .
            dockerfile: ./handlers/hello-tts-handler/Dockerfile
        image: "hello-tts-handler:latest"
    generic-tts-handler:
        build:
            context: .
            dockerfile: ./handlers/generic-tts-handler/Dockerfile
        image: "generic-tts-handler:latest"
    semantic-segmentation-handler:
        build:
            context: .
            dockerfile: ./handlers/segment-handler/Dockerfile
        image: "segmentation-handler:latest"
    pie-chart-handler:
        build:
            context: .
            dockerfile: ./handlers/pie-chart-handler/Dockerfile
        image: "pie-chart-handler:latest"
    object-text-handler:
        build:
            context: .
            dockerfile: ./handlers/object-text-handler/Dockerfile
        image: "object-text-handler:latest"
    autour-handler:
        build:
            context: .
            dockerfile: ./handlers/autour-handler/Dockerfile
        image: "autour-handler:latest"
    photo-audio-handler:
        build:
            context: .
            dockerfile: ./handlers/photo-audio-handler/Dockerfile
        image: "photo-audio-handler:latest"
    hello-haptics-handler:
        build:
            context: .
            dockerfile: ./handlers/hello-haptics-handler/Dockerfile
        image: "hello-haptics-handler:latest"
    hello-svg-handler:
        build:
            context: .
            dockerfile: ./handlers/hello-svg-handler/Dockerfile
        image: "hello-svg-handler:latest"
    photo-audio-haptics-handler:
        build:
            context: .
            dockerfile: ./handlers/photo-audio-haptics-handler/Dockerfile
        image: "photo-audio-haptics-handler:latest"
    ocr-handler:
        build:
            context: .
            dockerfile: ./handlers/ocr-handler/Dockerfile
        image: "ocr-handler:latest"
    motd-handler:
        build:
            context: .
            dockerfile: ./handlers/motd/Dockerfile
        image: "motd-handler:latest"
    od-svg-handler:
        build:
            context: .
            dockerfile: ./handlers/svg-object-detection/Dockerfile
        image: "od-svg-handler:latest"
    semseg-handler:
        build:
            context: .
            dockerfile: ./handlers/svg-semantic-seg/Dockerfile
        image: "semseg-svg:latest"

    high-charts-handler:
        build:
            context: .
            dockerfile: ./handlers/high-charts/Dockerfile
        image: "high-charts-handler:latest"
    osm-streets-handler:
        build:
            context: .
            dockerfile: ./handlers/osm-streets-handler/Dockerfile
        image: "osm-streets-handler:latest"
    osm-svg-handler:
        build:
            context: .
            dockerfile: ./handlers/svg-open-street-map/Dockerfile
        image: "osm-svg-handler:latest"
    # Supercollider on Fedora 34
    supercollider-base:
        build:
            context: ./services/supercollider-images/supercollider
            dockerfile: Dockerfile
        image: "supercollider:3.12.2"
    supercollider-extra:
        build:
            context: ./services/supercollider-images/supercollider-extra
            dockerfile: Dockerfile
        image: "supercollider-extra:3.11.1"
    schemas:
        build:
            context: ./schemas
            dockerfile: Dockerfile
        image: "schemas:latest"
<|MERGE_RESOLUTION|>--- conflicted
+++ resolved
@@ -94,18 +94,13 @@
     semantic-segmentation:
         build:
             context: .
-<<<<<<< HEAD
             dockerfile: ./preprocessors/mmsemseg/Dockerfile
         image: "mmsemantic-segmentation:latest"
-=======
-            dockerfile: ./preprocessors/semanticSeg/./Dockerfile
-        image: "semantic-segmentation:latest"
     depth-map-generator:
         build:
             context: .
             dockerfile: ./preprocessors/depth-map-gen/Dockerfile
         image: "depth-map-generator:latest"
->>>>>>> 380d64d2
     chart-pipeline:
         build:
             context: .
