version: "3"

services:
    orchestrator:
        image: orchestrator:latest
        build:
            context: .
            dockerfile: ./orchestrator/Dockerfile
    supercollider:
        build:
            context: ./services/supercollider-images/supercollider-service
            dockerfile: Dockerfile
        image: "supercollider-service:latest"
    espnet-tts:
        build:
            context: .
            dockerfile: services/espnet-tts/Dockerfile
        image: "espnet-tts:latest"
    espnet-tts-fr:
        build:
            context: .
            dockerfile: services/espnet-tts-fr/Dockerfile
        image: "espnet-tts-fr:latest"
    line-charts-preprocessor:
        build:
            context: .
            dockerfile: ./preprocessors/line-charts/Dockerfile
        image: "line-charts-preprocessor:latest"
    hello-preprocessor:
        build:
            context: .
            dockerfile: ./preprocessors/hello-preprocessor/Dockerfile
        image: "hello-preprocessor:latest"
    collage-detector-preprocessor:
        build:
            context: .
            dockerfile: ./preprocessors/collage-detector/Dockerfile
        image: "collage-detector-preprocessor:latest"
    autour-preprocessor:
        build:
            context: .
            dockerfile: ./preprocessors/autour/Dockerfile
        image: "autour:latest"
    ner:
        build:
            context: .
            dockerfile: ./preprocessors/ner/Dockerfile
        image: "ner:latest"
    ocr-clouds-preprocessor:
        build:
            context: .
            dockerfile: ./preprocessors/ocr/Dockerfile
        image: "ocr-clouds:latest"
    hello-handler:
        build:
            context: .
            dockerfile: ./handlers/hello-handler/Dockerfile
        image: "hello-handler:latest"
    object-detection:
        build:
            context: .
            dockerfile: ./preprocessors/yolov8/Dockerfile
        image: "object-detection:latest"
    object-detection-azure:
        build:
            context: .
            dockerfile: ./preprocessors/object-detection-azure/Dockerfile
        image: "object-detection-azure:latest"
    content-categoriser:
        build:
            context: .
            dockerfile: ./preprocessors/content-categoriser/Dockerfile
        image: "content-categoriser:latest"
    graphic-tagger:
        build:
            context: .
            dockerfile: ./preprocessors/graphic-tagger/Dockerfile
        image: "graphic-tagger:latest"
    emotion-recognition:
        build:
            context: .
            dockerfile: ./preprocessors/emotion-recognition/Dockerfile
        image: "emotion-recognition:latest"
    caption-recognition:
        build:
            context: .
            dockerfile: ./preprocessors/caption-recognition/Dockerfile
        image: "caption-recognition:latest"
    celebrity-detector:
        build:
            context: .
            dockerfile: ./preprocessors/celebrity-detector/Dockerfile
        image: "celebrity-detector:latest"
    openstreetmap:
        build:
            context: .
            dockerfile: ./preprocessors/openstreetmap/Dockerfile
        image: "osm-preprocessors:latest"
    object-grouping:
        build:
            context: .
            dockerfile: ./preprocessors/grouping/Dockerfile
        image: "object-grouping:latest"
    object-sorting:
        build:
            context: .
            dockerfile: ./preprocessors/sorting/Dockerfile
        image: "object-sorting:latest"
    semantic-segmentation:
        build:
            context: .
            dockerfile: ./preprocessors/mmsemseg/Dockerfile
        image: "mmsemantic-segmentation:latest"
    depth-map-generator:
        build:
            context: .
            dockerfile: ./preprocessors/depth-map-gen/Dockerfile
        image: "depth-map-generator:latest"
    object-depth-calculator:
        build:
            context: .
            dockerfile: ./preprocessors/object-depth-calculator/Dockerfile
        image: "object-depth-calculator:latest"
    chart-pipeline:
        build:
            context: .
            dockerfile: ./preprocessors/chart-pipeline/Dockerfile
        image: "chart-pipeline:latest"
        command: --mode=1 --empty_cache=True
    hello-tts-handler:
        build:
            context: .
            dockerfile: ./handlers/hello-tts-handler/Dockerfile
        image: "hello-tts-handler:latest"
    generic-tts-handler:
        build:
            context: .
            dockerfile: ./handlers/generic-tts-handler/Dockerfile
        image: "generic-tts-handler:latest"
    semantic-segmentation-handler:
        build:
            context: .
            dockerfile: ./handlers/segment-handler/Dockerfile
        image: "segmentation-handler:latest"
    pie-chart-handler:
        build:
            context: .
            dockerfile: ./handlers/pie-chart-handler/Dockerfile
        image: "pie-chart-handler:latest"
    object-text-handler:
        build:
            context: .
            dockerfile: ./handlers/object-text-handler/Dockerfile
        image: "object-text-handler:latest"
    autour-handler:
        build:
            context: .
            dockerfile: ./handlers/autour-handler/Dockerfile
        image: "autour-handler:latest"
    photo-audio-handler:
        build:
            context: .
            dockerfile: ./handlers/photo-audio-handler/Dockerfile
        image: "photo-audio-handler:latest"
    hello-haptics-handler:
        build:
            context: .
            dockerfile: ./handlers/hello-haptics-handler/Dockerfile
        image: "hello-haptics-handler:latest"
    hello-svg-handler:
        build:
            context: .
            dockerfile: ./handlers/hello-svg-handler/Dockerfile
        image: "hello-svg-handler:latest"
    photo-audio-haptics-handler:
        build:
            context: .
            dockerfile: ./handlers/photo-audio-haptics-handler/Dockerfile
        image: "photo-audio-haptics-handler:latest"
    ocr-handler:
        build:
            context: .
            dockerfile: ./handlers/ocr-handler/Dockerfile
        image: "ocr-handler:latest"
    motd-handler:
        build:
            context: .
            dockerfile: ./handlers/motd/Dockerfile
        image: "motd-handler:latest"
    od-svg-handler:
        build:
            context: .
            dockerfile: ./handlers/svg-object-detection/Dockerfile
        image: "od-svg-handler:latest"
    semseg-handler:
        build:
            context: .
            dockerfile: ./handlers/svg-semantic-seg/Dockerfile
        image: "semseg-svg:latest"
<<<<<<< HEAD
    people-handler:
        build:
            context: .
            dockerfile: ./handlers/people-handler/Dockerfile
        image: "people-handler:latest"
=======
    action-recognition:
        build:
            context: .
            dockerfile: ./preprocessors/action-recognition/Dockerfile
        image: "action-recognition:latest"

>>>>>>> 8edf0f97
    high-charts-handler:
        build:
            context: .
            dockerfile: ./handlers/high-charts/Dockerfile
        image: "high-charts-handler:latest"
    osm-streets-handler:
        build:
            context: .
            dockerfile: ./handlers/osm-streets-handler/Dockerfile
        image: "osm-streets-handler:latest"
    osm-svg-handler:
        build:
            context: .
            dockerfile: ./handlers/svg-open-street-map/Dockerfile
        image: "osm-svg-handler:latest"
    svg-depth-map:
        build:
            context: .
            dockerfile: ./handlers/svg-depth-map/Dockerfile
        image: "svg-depth-map:latest"
    photo-tactile-svg-handler:
        build:
            context: .
            dockerfile: ./handlers/photo-tactile-svg/Dockerfile
        image: "photo-tactile-svg:latest"
    map-tactile-svg-handler:
        build:
            context: .
            dockerfile: ./handlers/map-tactile-svg/Dockerfile
        image: "map-tactile-svg:latest"
    nominatim-preprocessor:
        build:
            context: .
            dockerfile: ./preprocessors/nominatim/Dockerfile
        image: "nominatim-preprocessor:latest"
    svg-action-recognition:
        build:
            context: .
            dockerfile: ./handlers/svg-action-recognition/Dockerfile
        image: "svg-action-recognition:latest"
    # Supercollider on Fedora 34
    supercollider-base:
        build:
            context: ./services/supercollider-images/supercollider
            dockerfile: Dockerfile
        image: "supercollider:3.12.2"
    supercollider-extra:
        build:
            context: ./services/supercollider-images/supercollider-extra
            dockerfile: Dockerfile
        image: "supercollider-extra:3.11.1"
    schemas:
        build:
            context: ./schemas
            dockerfile: Dockerfile
        image: "schemas:latest"
    multilang-service:
        image: "multilang-service:latest"
        build:
            context: .
            dockerfile: ./services/multilang-support/Dockerfile
<|MERGE_RESOLUTION|>--- conflicted
+++ resolved
@@ -197,20 +197,19 @@
             context: .
             dockerfile: ./handlers/svg-semantic-seg/Dockerfile
         image: "semseg-svg:latest"
-<<<<<<< HEAD
+
     people-handler:
         build:
             context: .
             dockerfile: ./handlers/people-handler/Dockerfile
         image: "people-handler:latest"
-=======
+
     action-recognition:
         build:
             context: .
             dockerfile: ./preprocessors/action-recognition/Dockerfile
         image: "action-recognition:latest"
 
->>>>>>> 8edf0f97
     high-charts-handler:
         build:
             context: .
