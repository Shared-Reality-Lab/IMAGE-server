version: "3"

services:
    orchestrator:
        image: orchestrator:latest
        build:
            context: .
            dockerfile: ./orchestrator/Dockerfile
    supercollider:
        build:
            context: ./services/supercollider-images/supercollider-service
            dockerfile: Dockerfile
        image: "supercollider-service:latest"
    espnet-tts:
        build:
            context: .
            dockerfile: services/espnet-tts/Dockerfile
        image: "espnet-tts:latest"
    espnet-tts-fr:
        build:
            context: .
            dockerfile: services/espnet-tts-fr/Dockerfile
        image: "espnet-tts-fr:latest"
    line-charts-preprocessor:
        build:
            context: .
            dockerfile: ./preprocessors/line-charts/Dockerfile
        image: "line-charts-preprocessor:latest"
    hello-preprocessor:
        build:
            context: .
            dockerfile: ./preprocessors/hello-preprocessor/Dockerfile
        image: "hello-preprocessor:latest"
    collage-detector-preprocessor:
        build:
            context: .
            dockerfile: ./preprocessors/collage-detector/Dockerfile
        image: "collage-detector-preprocessor:latest"
    autour-preprocessor:
        build:
            context: .
            dockerfile: ./preprocessors/autour/Dockerfile
        image: "autour:latest"
    ner:
        build:
            context: .
            dockerfile: ./preprocessors/ner/Dockerfile
        image: "ner:latest"
    ocr-clouds-preprocessor:
        build:
            context: .
            dockerfile: ./preprocessors/ocr/Dockerfile
        image: "ocr-clouds:latest"
    hello-handler:
        build:
            context: .
            dockerfile: ./handlers/hello-handler/Dockerfile
        image: "hello-handler:latest"
    object-detection:
        build:
            context: .
            dockerfile: ./preprocessors/yolo/Dockerfile
        image: "object-detection:latest"
    object-detection-azure:
        build:
            context: .
            dockerfile: ./preprocessors/object-detection-azure/Dockerfile
        image: "object-detection-azure:latest"
    content-categoriser:
        build:
            context: .
            dockerfile: ./preprocessors/content-categoriser/Dockerfile
        image: "content-categoriser:latest"
    graphic-tagger:
        build:
            context: .
            dockerfile: ./preprocessors/graphic-tagger/Dockerfile
        image: "graphic-tagger:latest"
    openstreetmap:
        build:
            context: .
            dockerfile: ./preprocessors/openstreetmap/Dockerfile
        image: "osm-preprocessors:latest"
    object-grouping:
        build:
            context: .
            dockerfile: ./preprocessors/grouping/Dockerfile
        image: "object-grouping:latest"
    object-sorting:
        build:
            context: .
            dockerfile: ./preprocessors/sorting/Dockerfile
        image: "object-sorting:latest"
    semantic-segmentation:
        build:
            context: .
            dockerfile: ./preprocessors/mmsemseg/Dockerfile
        image: "mmsemantic-segmentation:latest"
    depth-map-generator:
        build:
            context: .
            dockerfile: ./preprocessors/depth-map-gen/Dockerfile
        image: "depth-map-generator:latest"
    object-depth-calculator:
        build:
            context: .
            dockerfile: ./preprocessors/object-depth-calculator/Dockerfile
        image: "object-depth-calculator:latest"
    chart-pipeline:
        build:
            context: .
            dockerfile: ./preprocessors/chart-pipeline/Dockerfile
        image: "chart-pipeline:latest"
        command: --mode=1 --empty_cache=True
    hello-tts-handler:
        build:
            context: .
            dockerfile: ./handlers/hello-tts-handler/Dockerfile
        image: "hello-tts-handler:latest"
    generic-tts-handler:
        build:
            context: .
            dockerfile: ./handlers/generic-tts-handler/Dockerfile
        image: "generic-tts-handler:latest"
    semantic-segmentation-handler:
        build:
            context: .
            dockerfile: ./handlers/segment-handler/Dockerfile
        image: "segmentation-handler:latest"
    pie-chart-handler:
        build:
            context: .
            dockerfile: ./handlers/pie-chart-handler/Dockerfile
        image: "pie-chart-handler:latest"
    object-text-handler:
        build:
            context: .
            dockerfile: ./handlers/object-text-handler/Dockerfile
        image: "object-text-handler:latest"
    autour-handler:
        build:
            context: .
            dockerfile: ./handlers/autour-handler/Dockerfile
        image: "autour-handler:latest"
    photo-audio-handler:
        build:
            context: .
            dockerfile: ./handlers/photo-audio-handler/Dockerfile
        image: "photo-audio-handler:latest"
    hello-haptics-handler:
        build:
            context: .
            dockerfile: ./handlers/hello-haptics-handler/Dockerfile
        image: "hello-haptics-handler:latest"
    hello-svg-handler:
        build:
            context: .
            dockerfile: ./handlers/hello-svg-handler/Dockerfile
        image: "hello-svg-handler:latest"
    photo-audio-haptics-handler:
        build:
            context: .
            dockerfile: ./handlers/photo-audio-haptics-handler/Dockerfile
        image: "photo-audio-haptics-handler:latest"
    ocr-handler:
        build:
            context: .
            dockerfile: ./handlers/ocr-handler/Dockerfile
        image: "ocr-handler:latest"
    motd-handler:
        build:
            context: .
            dockerfile: ./handlers/motd/Dockerfile
        image: "motd-handler:latest"
    od-svg-handler:
        build:
            context: .
            dockerfile: ./handlers/svg-object-detection/Dockerfile
        image: "od-svg-handler:latest"
    semseg-handler:
        build:
            context: .
            dockerfile: ./handlers/svg-semantic-seg/Dockerfile
        image: "semseg-svg:latest"

    high-charts-handler:
        build:
            context: .
            dockerfile: ./handlers/high-charts/Dockerfile
        image: "high-charts-handler:latest"
    osm-streets-handler:
        build:
            context: .
            dockerfile: ./handlers/osm-streets-handler/Dockerfile
        image: "osm-streets-handler:latest"
    osm-svg-handler:
        build:
            context: .
            dockerfile: ./handlers/svg-open-street-map/Dockerfile
        image: "osm-svg-handler:latest"
    svg-depth-map:
        build:
            context: .
            dockerfile: ./handlers/svg-depth-map/Dockerfile
        image: "svg-depth-map:latest"
<<<<<<< HEAD
    photo-tactile-svg-handler:
        build:
            context: .
            dockerfile: ./handlers/photo-tactile-svg/Dockerfile
        image: "photo-tactile-svg:latest"
=======
    map-tactile-svg-handler:
        build:
            context: .
            dockerfile: ./handlers/map-tactile-svg/Dockerfile
        image: "map-tactile-svg:latest"
>>>>>>> f7183021
    # Supercollider on Fedora 34
    supercollider-base:
        build:
            context: ./services/supercollider-images/supercollider
            dockerfile: Dockerfile
        image: "supercollider:3.12.2"
    supercollider-extra:
        build:
            context: ./services/supercollider-images/supercollider-extra
            dockerfile: Dockerfile
        image: "supercollider-extra:3.11.1"
    schemas:
        build:
            context: ./schemas
            dockerfile: Dockerfile
        image: "schemas:latest"
<|MERGE_RESOLUTION|>--- conflicted
+++ resolved
@@ -203,19 +203,16 @@
             context: .
             dockerfile: ./handlers/svg-depth-map/Dockerfile
         image: "svg-depth-map:latest"
-<<<<<<< HEAD
     photo-tactile-svg-handler:
         build:
             context: .
             dockerfile: ./handlers/photo-tactile-svg/Dockerfile
         image: "photo-tactile-svg:latest"
-=======
     map-tactile-svg-handler:
         build:
             context: .
             dockerfile: ./handlers/map-tactile-svg/Dockerfile
         image: "map-tactile-svg:latest"
->>>>>>> f7183021
     # Supercollider on Fedora 34
     supercollider-base:
         build:
