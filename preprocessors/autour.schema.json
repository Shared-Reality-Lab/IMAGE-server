{
    "$schema": "http://json-schema.org/draft-07/schema",
    "$id": "https://image.a11y.mcgill.ca/preprocessors/autour.schema.json",
    "type": "object",
    "title": "Autour Maps Preprocessor",
    "description": "Information on the contents of a place on a map",
    "properties": {
<<<<<<< HEAD
=======
        "url": {
            "type": "string",
            "title": "URL",
            "description": "The URL of the map",
            "pattern": "^https?://(www\\.)?[-a-zA-Z0-9@:%._\\+~#=]{2,}\\.[a-z]{2,}\\b(\\S*)$"
        },
>>>>>>> f4590279
        "lat": {
            "type": "number",
            "title": "Latitude",
            "description": "The latitude of the map",
            "minimum": -90,
            "maximum": 90
        },
        "lon": {
            "type": "number",
            "title": "Longitude",
            "description": "The longitude of the map",
            "minimum": -180,
            "maximum": 180
        },
        "api_request": {
            "type": "string",
            "title": "API Request",
            "description": "The API request to be made to the map",
            "pattern": "^https?://(www\\.)?[-a-zA-Z0-9@:%._\\+~#=]{2,}\\.[a-z]{2,}\\b(\\S*)$"
        },
        "places": {
            "type": "array",
            "title": "Places",
            "description": "The places on the map",
            "items": {
                "type": "object",
                "properties": {
                    "id": {
                        "type": "string",
                        "title": "ID",
                        "description": "The ID of the place"
                    },
                    "ll": {
                        "type": "array",
                        "title": "Latitude/Longitude",
                        "description": "The latitude and longitude of the place",
                        "items": {
                            "type": "number"
                        }
                    },
                    "cat": {
                        "type": "number",
                        "title": "Category",
                        "description": "The category of a place"
                    },
                    "title": {
                        "type": "string",
                        "title": "Title",
                        "description": "The name of the place"
                    },
                    "from": {
                        "type": "string",
                        "title": "From",
                        "description": "The server that returned the data of this place"
                    },
                    "addr": {
                        "type": "string",
                        "title": "Address",
                        "description": "The address of the place"
                    },
                    "website": {
                        "type": "string",
                        "title": "Website",
                        "description": "The website of the place"
                    }
                },
                "required": ["id", "ll", "cat", "title", "from"]
            }
        }
    },
    "required": ["lat", "lon", "api_request", "places"]
}<|MERGE_RESOLUTION|>--- conflicted
+++ resolved
@@ -5,15 +5,6 @@
     "title": "Autour Maps Preprocessor",
     "description": "Information on the contents of a place on a map",
     "properties": {
-<<<<<<< HEAD
-=======
-        "url": {
-            "type": "string",
-            "title": "URL",
-            "description": "The URL of the map",
-            "pattern": "^https?://(www\\.)?[-a-zA-Z0-9@:%._\\+~#=]{2,}\\.[a-z]{2,}\\b(\\S*)$"
-        },
->>>>>>> f4590279
         "lat": {
             "type": "number",
             "title": "Latitude",
