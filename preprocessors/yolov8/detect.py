--- conflicted
+++ resolved
@@ -29,21 +29,7 @@
 from ultralytics import YOLO
 import torch
 
-<<<<<<< HEAD
-from datetime import datetime
-from ultralytics.nn.tasks import attempt_load_weights
-from ultralytics.yolo.utils import plt_settings
-from ultralytics.yolo.utils.torch_utils import select_device
-from ultralytics.yolo.utils.checks import check_imgsz
-from ultralytics.yolo.utils.ops import scale_coords, non_max_suppression
-from config.logging_utils import configure_logging
-
-configure_logging()
-
-os.environ['KMP_DUPLICATE_LIB_OK'] = 'True'
-=======
 # Create Flask app
->>>>>>> debba130
 app = Flask(__name__)
 
 # Configure logging
@@ -96,346 +82,6 @@
         if ',' in graphic_data:
             graphic_data = graphic_data.split(',', 1)[1]
 
-<<<<<<< HEAD
-c_thres = 0.75
-
-
-def load_image(path, img_size=640, stride=32):
-    image_b64 = path.split(",")[1]
-    binary = base64.b64decode(image_b64)
-    image = np.asarray(bytearray(binary), dtype="uint8")
-    img0 = cv2.imdecode(image, cv2.IMREAD_COLOR)
-    assert img0 is not None, 'Image Not Found ' + path
-
-    # Padded resize
-    img = letterbox(img0, img_size, stride=stride)[0]
-
-    # Convert
-    img = img[:, :, ::-1].transpose(2, 0, 1)  # BGR to RGB and HWC to CHW
-    img = np.ascontiguousarray(img)
-
-    return path, img, img0
-
-
-def letterbox(
-        img,
-        new_shape=(
-            640,
-            640),
-        color=(
-            114,
-            114,
-            114),
-        auto=True,
-        scaleFill=False,
-        scaleup=True,
-        stride=32):
-    # Resize and pad image while meeting stride-multiple constraints
-    shape = img.shape[:2]  # current shape [height, width]
-    if isinstance(new_shape, int):
-        new_shape = (new_shape, new_shape)
-
-    # Scale ratio (new / old)
-    r = min(new_shape[0] / shape[0], new_shape[1] / shape[1])
-    if not scaleup:  # only scale down, do not scale up (for better test mAP)
-        r = min(r, 1.0)
-
-    # Compute padding
-    ratio = r, r  # width, height ratios
-    new_unpad = int(round(shape[1] * r)), int(round(shape[0] * r))
-    dw, dh = new_shape[1] - new_unpad[0], new_shape[0] - \
-        new_unpad[1]  # wh padding
-    if auto:  # minimum rectangle
-        dw, dh = np.mod(dw, stride), np.mod(dh, stride)  # wh padding
-    elif scaleFill:  # stretch
-        dw, dh = 0.0, 0.0
-        new_unpad = (new_shape[1], new_shape[0])
-        ratio = new_shape[1] / shape[1], new_shape[0] / \
-            shape[0]  # width, height ratios
-
-    dw /= 2  # divide padding into 2 sides
-    dh /= 2
-
-    if shape[::-1] != new_unpad:  # resize
-        img = cv2.resize(img, new_unpad, interpolation=cv2.INTER_LINEAR)
-    top, bottom = int(round(dh - 0.1)), int(round(dh + 0.1))
-    left, right = int(round(dw - 0.1)), int(round(dw + 0.1))
-    img = cv2.copyMakeBorder(
-        img,
-        top,
-        bottom,
-        left,
-        right,
-        cv2.BORDER_CONSTANT,
-        value=color)  # add border
-    return img, ratio, (dw, dh)
-
-
-def detect_objects(send,
-                   device,
-                   weights,
-                   imgsz,
-                   half,
-                   source,
-                   augment,
-                   width,
-                   height,
-                   conf_thres,
-                   iou_thres,
-                   classes,
-                   agnostic_nms,
-                   save_img,
-                   save_crop,
-                   view_img,
-                   hide_labels,
-                   hide_conf):
-    model = attempt_load_weights(weights, device=device)
-    stride = int(model.stride.max())
-    # may need to change min_dim, max_dim
-    imgsz = check_imgsz(imgsz, stride=stride)
-    names = model.module.names if hasattr(model, 'module') else model.names
-    if half:
-        model.half()
-    # generate the predictions
-    if device.type != 'cpu':
-        model(torch.zeros(1, 3, imgsz, imgsz).to(
-            device).type_as(next(model.parameters())))
-
-    path, img, im0s = load_image(source, img_size=imgsz, stride=stride)
-    img = torch.from_numpy(img).to(device)
-    img = img.half() if half else img.float()
-    img /= 255.0
-    if img.ndimension() == 3:
-        img = img.unsqueeze(0)
-    # get predictions for the model
-    pred = model(img, augment=augment)[0]
-    # , max_det=max_det)
-    pred = non_max_suppression(
-        pred, conf_thres, iou_thres, classes, agnostic_nms)
-    # once the predictions are generated convert
-    # the image to original size.
-    for i, det in enumerate(pred):
-        p, s, im0 = path, '', im0s.copy()
-        p = Path(p)
-        s += '%gx%g ' % img.shape[2:]
-        if len(det):
-            coords = torch.reshape(det[:, :4], (det.size()[0], 2, 2))
-            det[:, :4] = scale_coords(
-                img.shape[2:], coords, im0.shape, normalize=True
-                ).flatten(1, -1).clone()
-            for c in det[:, -1].unique():
-                n = (det[:, -1] == c).sum()
-                s += f"{n} {names[int(c)]}{'s' * (n > 1)}, "
-            i = 0
-            # create a json output and validate the json
-            for *xyxy, conf, cls in reversed(det):
-                xyxy = torch.tensor(xyxy).tolist()
-                if save_img or save_crop or view_img:
-                    c = int(cls)
-                    label = None if hide_labels else (
-                        names[c] if hide_conf else
-                        f'{names[c]} {conf:.2f}'
-                    )
-                    centre = [abs((xyxy[0] + xyxy[2]) / 2),
-                              abs((xyxy[1] + xyxy[3]) / 2)]
-                    area = abs(xyxy[0] - xyxy[1]) * abs(xyxy[1] - xyxy[3])
-                    dictionary = {
-                        "ID": i,
-                        "type": str(label[:-4]),
-                        "dimensions": xyxy,
-                        "confidence": np.float64(label[-4:]),
-                        "centroid": centre, "area": area
-                    }
-                    logging.debug("Object Detected -" + dictionary["type"])
-                    send.append(dictionary)
-                    """"plot_one_box(xyxy, im0, label=label,
-                    color=colors(c, True),
-                    line_thickness=line_thickness) # noqa"""
-                    i = i + 1
-        things = {"objects": send}
-        return things
-
-
-@torch.no_grad()
-@app.route("/preprocessor", methods=['POST', 'GET'])
-# The parameters in run function were generated by the author of the code.
-# Do not interfere with this as this breaks the code in some other file
-def run(weights='yolov8x.pt',
-        source='data/images',
-        imgsz=640,
-        conf_thres=c_thres,
-        iou_thres=0.45,
-        max_det=1000,
-        device='',
-        view_img=False,
-        save_crop=False,
-        nosave=False,
-        classes=None,
-        agnostic_nms=False,
-        augment=False,
-        update=False,
-        name='exp',
-        line_thickness=3,
-        hide_labels=False,
-        hide_conf=False,
-        half=False,
-        ):
-    logging.debug("Received request")
-    save_img = not nosave and not source.endswith('.txt')
-    plt_settings()
-    device = select_device(device, verbose=False)
-    send = []
-    half &= device.type != 'cpu'
-
-    # Accept the input and load the schemas
-    if request.method == 'POST':
-        with open('./schemas/preprocessors/object-detection.schema.json') \
-                as jsonfile:
-            data_schema = json.load(jsonfile)
-        with open('./schemas/preprocessor-response.schema.json') \
-                as jsonfile:
-            schema = json.load(jsonfile)
-        with open('./schemas/definitions.json') as jsonfile:
-            definitionSchema = json.load(jsonfile)
-        with open('./schemas/request.schema.json') as jsonfile:
-            first_schema = json.load(jsonfile)
-        # Following 6 lines of code are referred from
-        # https://stackoverflow.com/questions/42159346/jsonschema-refresolver-to-resolve-multiple-refs-in-python
-        schema_store = {
-            schema['$id']: schema,
-            definitionSchema['$id']: definitionSchema
-        }
-        resolver = jsonschema.RefResolver.from_schema(
-            schema, store=schema_store)
-        content = request.get_json()
-        try:
-            validator = jsonschema.Draft7Validator(
-                first_schema, resolver=resolver)
-            validator.validate(content)
-        except jsonschema.exceptions.ValidationError as e:
-            logging.error("Validation failed for incoming request")
-            logging.pii(f"Validation error: {e.message}")
-            return jsonify("Invalid Preprocessor JSON format"), 400
-
-        if "graphic" not in content:
-            logging.info("No graphic content. Skipping...")
-            return "", 204
-        preprocess_output = content["preprocessors"]
-        request_uuid = content["request_uuid"]
-        timestamp = time.time()
-        name = "ca.mcgill.a11y.image.preprocessor.objectDetection"
-        # Following 4 lines are refered from
-        # https://gist.github.com/daino3/b671b2d171b3948692887e4c484caf47
-        source = content["graphic"]
-        image_b64 = source.split(",")[1]
-        binary = base64.b64decode(image_b64)
-        image = np.asarray(bytearray(binary), dtype="uint8")
-        imgDim = cv2.imdecode(image, cv2.IMREAD_COLOR)
-        height, width, channels = imgDim.shape
-        classifier_1 = "ca.mcgill.a11y.image.preprocessor.contentCategoriser"
-        classifier_2 = "ca.mcgill.a11y.image.preprocessor.graphicTagger"
-        if classifier_1 in preprocess_output:
-            classifier_1_output = preprocess_output[classifier_1]
-            classifier_1_label = classifier_1_output["category"]
-            if classifier_1_label != "photograph":
-                logging.info("Not photograph content. Skipping...")
-                return "", 204
-            if classifier_2 in preprocess_output:
-                # classifier_2_output = preprocess_output[classifier_2]
-                # classifier_2_label = classifier_2_output["category"]
-                # if classifier_2_label == "other":
-                #     logging.info("Category other: cannot process photo")
-                #     return "", 204
-                things = detect_objects(send,
-                                        device,
-                                        weights,
-                                        imgsz,
-                                        half,
-                                        source,
-                                        augment,
-                                        width,
-                                        height,
-                                        conf_thres,
-                                        iou_thres,
-                                        classes,
-                                        agnostic_nms,
-                                        save_img,
-                                        save_crop,
-                                        view_img,
-                                        hide_labels,
-                                        hide_conf)
-            else:
-                """We are providing the user the ability to process an image
-                even when the second classifier is absent, however it is
-                recommended to the run objection detection model
-                in conjunction with the second classifier."""
-                things = detect_objects(send,
-                                        device,
-                                        weights,
-                                        imgsz,
-                                        half,
-                                        source,
-                                        augment,
-                                        width,
-                                        height,
-                                        conf_thres,
-                                        iou_thres,
-                                        classes,
-                                        agnostic_nms,
-                                        save_img,
-                                        save_crop,
-                                        view_img,
-                                        hide_labels,
-                                        hide_conf)
-        else:
-            """We are providing the user the ability to process an image
-            even when the first classifier is absent, however it is
-            recommended to the run objection detection model
-            in conjunction with the first classifier."""
-            things = detect_objects(send,
-                                    device,
-                                    weights,
-                                    imgsz,
-                                    half,
-                                    source,
-                                    augment,
-                                    width,
-                                    height,
-                                    conf_thres,
-                                    iou_thres,
-                                    classes,
-                                    agnostic_nms,
-                                    save_img,
-                                    save_crop,
-                                    view_img,
-                                    hide_labels,
-                                    hide_conf)
-        try:
-            validator = jsonschema.Draft7Validator(data_schema)
-            validator.validate(things)
-        except jsonschema.exceptions.ValidationError as e:
-            logging.error("Validation failed for object detection results")
-            logging.pii(f"Object detection validation error: {e.message}")
-            return jsonify("Invalid Preprocessor JSON format"), 500
-        response = {
-            "request_uuid": request_uuid,
-            "timestamp": int(timestamp),
-            "name": name,
-            "data": things
-        }
-        try:
-            validator = jsonschema.Draft7Validator(
-                schema, resolver=resolver)
-            validator.validate(response)
-        except jsonschema.exceptions.ValidationError as e:
-            logging.error("Validation failed for response")
-            logging.pii(f"Response validation error: {e.message}")
-            return jsonify("Invalid Preprocessor JSON format"), 500
-        logging.debug("Total number of Objects Detected - " +
-                      str(len(things["objects"])))
-        logging.debug("Sending response")
-        return response
-=======
         # Decode base64 to bytes
         image_bytes = base64.b64decode(graphic_data)
 
@@ -577,7 +223,6 @@
         logging.debug(response)
 
     return jsonify(response), 200
->>>>>>> debba130
 
 
 @app.route("/health", methods=["GET"])
