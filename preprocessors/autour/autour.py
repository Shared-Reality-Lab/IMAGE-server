<<<<<<< HEAD
import os
=======
# Copyright (c) 2021 IMAGE Project, Shared Reality Lab, McGill University
#
# This program is free software: you can redistribute it and/or modify
# it under the terms of the GNU Affero General Public License as
# published by the Free Software Foundation, either version 3 of the
# License, or (at your option) any later version.
#
# This program is distributed in the hope that it will be useful,
# but WITHOUT ANY WARRANTY; without even the implied warranty of
# MERCHANTABILITY or FITNESS FOR A PARTICULAR PURPOSE.  See the
# GNU Affero General Public License for more details.
# You should have received a copy of the GNU Affero General Public License
# and our Additional Terms along with this program.
# If not, see
# <https://github.com/Shared-Reality-Lab/IMAGE-server/LICENSE>.

>>>>>>> b4860c74
import json
import time
import logging
import jsonschema
import requests
from flask import Flask, request, jsonify

app = Flask(__name__)


@app.route('/preprocessor', methods=['POST', 'GET'])
def get_map_data():
    """
    Gets data on locations nearby a map from the Autour API
    """
    # Load schemas
    with open('./schemas/preprocessors/autour.schema.json') as jsonfile:
        data_schema = json.load(jsonfile)
    with open('./schemas/preprocessor-response.schema.json') as jsonfile:
        schema = json.load(jsonfile)
    with open('./schemas/definitions.json') as jsonfile:
        definition_schema = json.load(jsonfile)
    schema_store = {
        data_schema['$id']: data_schema,
        schema['$id']: schema,
        definition_schema['$id']: definition_schema
    }
    content = request.get_json()

    with open('./schemas/request.schema.json') as jsonfile:
        request_schema = json.load(jsonfile)
    # Validate incoming request
    resolver = jsonschema.RefResolver.from_schema(
            request_schema, store=schema_store)

    validated = validate(request_schema, content, resolver, "Invalid Request JSON format", 400)

    if validated is not None:
        return validated

    # Check if request is for a map
    if 'image' in content:
        logging.info("Not map content. Skipping...")
        return "", 204

    # Build Autour request
    url = content['url']
    coords = get_coordinates(content)

    if coords is None:
        error = 'Invalid map place received. Unable to find Lat/Lng'
        logging.error(error)
        return jsonify(error), 400

    api_request = f"https://isassrv.cim.mcgill.ca/autour/getPlaces.php?\
            framed=1&\
            times=1&\
            radius=250&\
            lat={coords['latitude']}&\
            lon={coords['longitude']}&\
            condensed=0&\
            from=foursquare&\
            as=json&\
            fsqmulti=1&\
            font=9&\
            pad=0"

    response = requests.get(api_request).json()
    results = response['results']

    places = {}
    for result in results:
        places[result['id']] = {k: v for k, v in result.items() if k != 'id'}

    name = 'ca.mcgill.a11y.image.preprocessor.autour'
    request_uuid = content['request_uuid']
    timestamp = int(time.time())
    data = {
        'url': url,
        'lat': coords['latitude'],
        'lon': coords['longitude'],
        'api_request': api_request,
        'places': places,
    }

    # Use response schema to validate response
    resolver = jsonschema.RefResolver.from_schema(
            schema, store=schema_store)

    validated = validate(data_schema, data, resolver, 'Invalid Preprocessor JSON format', 500)

    if validated is not None:
        return validated

    response = {
        'request_uuid': request_uuid,
        'timestamp': timestamp,
        'name': name,
        'data': data
    }

    validated = validate(schema, response, resolver, 'Invalid Preprocessor JSON format', 500)

    if validated is not None:
        return validated

    return response

def validate(schema, data, resolver, json_messaage, error_code):
    """
    Validate a piece of data against a schema

    Args:
        schema: a JSON schema to check against
        data: the data to check
        resolver: a JSON schema resolver
        json_messaage: the error to jsonify and return
        error_code: the error code to return

    Returns:
        None or Tuple[flask.Response, int]
    """
    try:
        validator = jsonschema.Draft7Validator(schema, resolver=resolver)
        validator.validate(data)
    except jsonschema.exceptions.ValidationError as error:
        logging.error(error)
        return jsonify(json_messaage), error_code

    return None

def get_coordinates(content):
    """
    Retrieve the coordinates of a map from the
    content of the request or through a Google Places API call

    Args:
        content: a dictionary with the content of the map

    Returns:
        Dict[str: int] or None
    """
    if 'coordinates' in content.keys():
        return content['coordinates']

    google_api_key = os.environ["GOOGLE_PLACES_KEY"]

    # Query google places API to find latlong
    place_response = requests.get(
        f"https://maps.googleapis.com/maps/api/place/textsearch/json? \
            query={content['placeID']}& \
            key={google_api_key}"
        ).json()

    if not check_google_response(place_response):
        return None

    coordinates = {
        'latitude': place_response['results'][0]['geometry']['location']['lat'],
        'longitude': place_response['results'][0]['geometry']['location']['lng']
    }

    return coordinates

def check_google_response(place_response):
    """
    Helper method to check whether the response from
    the Google Places API is valid

    Args:
        place_response: the response from the Google Places API

    Returns:
        bool: True if valid, False otherwise
    """
    if 'results' not in place_response.keys() or len(place_response['results']) == 0:
        logging.error("No results found for placeID")
        return False

    if 'geometry' not in place_response['results'][0].keys():
        logging.error("No geometry found for placeID")
        return False

    if 'location' not in place_response['results'][0]['geometry'].keys():
        logging.error("No location found for placeID")
        return False

    if 'lat' not in place_response['results'][0]['geometry']['location'].keys():
        logging.error("No lat found for placeID")
        return False

    if 'lng' not in place_response['results'][0]['geometry']['location'].keys():
        logging.error("No lng found for placeID")
        return False

    return True


if __name__ == "__main__":
    app.run(host='0.0.0.0', port=5000, debug=True)<|MERGE_RESOLUTION|>--- conflicted
+++ resolved
@@ -1,6 +1,3 @@
-<<<<<<< HEAD
-import os
-=======
 # Copyright (c) 2021 IMAGE Project, Shared Reality Lab, McGill University
 #
 # This program is free software: you can redistribute it and/or modify
@@ -17,7 +14,7 @@
 # If not, see
 # <https://github.com/Shared-Reality-Lab/IMAGE-server/LICENSE>.
 
->>>>>>> b4860c74
+import os
 import json
 import time
 import logging
