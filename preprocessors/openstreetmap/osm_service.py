from copy import deepcopy
import haversine as hs
from math import radians, degrees, cos
from datetime import datetime
from flask import jsonify
import jsonschema
import logging
import math
<<<<<<< HEAD
=======
import os
>>>>>>> 50c68023
import requests
from config import defaultServer, secondaryServer1, secondaryServer2
from geographiclib.geodesic import Geodesic
import os


def create_bbox_coordinates(distance, lat, lon):
    assert distance > 0
    assert lat >= -90.0 and lat <= 90.0
    assert lon >= -180.0 and lon <= 180.0
    distance_in_km = distance * 0.001
    """ convert lat/lon from degrees to radians """
    lat, lon = radians(lat), radians(lon)
    """ Radius of the earth in km """
    radius = 6371
    """ Radius of the parallel at given latitude """
    parallel_radius = radius * cos(lat)
    """ Compute lat/lon """
    lat_min = lat - distance_in_km / radius
    lat_max = lat + distance_in_km / radius
    lon_min = lon - distance_in_km / parallel_radius
    lon_max = lon + distance_in_km / parallel_radius
    """ Convert lat/lon from radians back to degrees """
    lat_min, lon_min = degrees(lat_min), degrees(lon_min)
    lat_max, lon_max = degrees(lat_max), degrees(lon_max)
    bbox_coordinates = [lat_min, lon_min, lat_max, lon_max]
    return bbox_coordinates


def server_config1(overpass_url, bbox_coord):
    # Get street data from the
    # specified overpass url.

    lat_min, lon_min = bbox_coord[0], bbox_coord[1]
    lat_max, lon_max = bbox_coord[2], bbox_coord[3]
    """ Fetch all ways and their nodes"""

    overpass_query = (f"""
    [out:json];way({lat_min},{lon_min},{lat_max},{lon_max})[highway];
    (._;>;);
    out geom;
    """
                      )

    response = requests.get(overpass_url, params={'data': overpass_query})
    street_data = response.json()
    return street_data


def server_config2(overpass_url, bbox_coord):
    # Get amenities from
    # the specified url.

    lat_min, lon_min = bbox_coord[0], bbox_coord[1]
    lat_max, lon_max = bbox_coord[2], bbox_coord[3]
    overpass_query = (f"""
   [out:json];(node({lat_min},{lon_min},{lat_max},{lon_max}) ["amenity"];
    way({lat_min},{lon_min},{lat_max},{lon_max}) ["amenity"];
    rel({lat_min},{lon_min},{lat_max},{lon_max}) ["amenity"];
    );
    out center;
    """
                      )
    response = requests.get(overpass_url, params={'data': overpass_query})
    street_amenities = response.json()

    return street_amenities


def get_streets(bbox_coord):
    """ fetch all ways and nodes """
    try:
        OSM_data = server_config1(defaultServer, bbox_coord)
    except Exception:
        try:
            error = 'Primary server not responding, so connecting server 1'
            logging.error(error)
            OSM_data = server_config1(secondaryServer1, bbox_coord)
        except Exception:
            try:
                error = 'Server 1 not responding, so connecting server 2'
                logging.error(error)
                OSM_data = server_config1(secondaryServer2, bbox_coord)
            except Exception:
                error = 'Unable to get data. All servers down!'
                logging.error(error)
                OSM_data = None
    return (OSM_data)


def get_timestamp():
    d = datetime.now()
    timestamp = int(datetime.timestamp(d))
    return timestamp


def process_streets_data(street_data, bbox_coordinates):
    """Retrieve inteterested street information from the requested OSM data"""
    try:
        processed_OSM_data = []
        lat_min = bbox_coordinates[0]
        lat_max = bbox_coordinates[2]
        lon_min = bbox_coordinates[1]
        lon_max = bbox_coordinates[3]
<<<<<<< HEAD
        for element in street_data["elements"]:
            bounded_nodes = []  # List contains only nodes
            # of a street within the set bounding box.
            unbounded_nodes = []  # List contains all nodes
            # of a street including those outside the bounding box.
            if element["type"] == "way":
                for item in range(len(element["nodes"])):
                    node_element = {
                        "id": element["nodes"][item],
                        "lat": element["geometry"][item]["lat"],
                        "lon": element["geometry"][item]["lon"]
                    }
                    # Some nodes hold additional information,
                    # so fetch the tags if such a node is found
                    for obj in street_data["elements"]:
                        if obj["id"] == node_element["id"]:
                            if "tags" in obj:
                                node_element["tags"] = obj["tags"]
                            if node_element not in unbounded_nodes:
                                unbounded_nodes.append(node_element)

                            # Include node only if found within the bounding
                            # box
                            if ((node_element["lat"] >= lat_min
                                and node_element["lat"] <= lat_max)
                                and node_element["lon"] >= lon_min
                                    and node_element["lon"] <= lon_max):
                                if node_element not in bounded_nodes:
                                    bounded_nodes.append(node_element)
                # After the boundary restrictions are applied, it is
                # possible that the list containing the bounded_nodes of
                # a street may no longer have enough points
                # (nodes) to represent the street shape.
                # This is addressed by the function "get_new_nodes",
                # which looks for more possible points within the boundary box
                # to form the actual path.
                node_elements = get_new_nodes(
                    bounded_nodes, unbounded_nodes, bbox_coordinates)
                # Check if the "bounded_nodes" for a street/way is not empty.
                # Otherwise all its nodes might have fallen outside the
                # boundary.
                if node_elements:
                    way_element = {
                        "street_id": element["id"],
                        "street_name": element["tags"].get("name"),
                        "street_type": element["tags"].get("highway"),
                        "nodes": node_elements
                    }
                # Remove name and highway tags from the tag list
                element["tags"].pop("name", None)
                element["tags"].pop("highway", None)
                # Add tags
                way_element["tags"] = element["tags"]
                # Delete key if no value
                way_element = dict(x for x in way_element.items() if all(x))
                processed_OSM_data.append(way_element)
=======
        for way in OSM_data.ways:
            # List contains only nodes of a street within the bounding box.
            bounded_nodes = []
            # List contains all the nodes of a street (i.e., no boundary
            # restriction).
            unbounded_nodes = []
            for node in way.nodes:
                # Extract all nodes of a street.
                node_object = {
                    "id": int(node.id),
                    "lat": float(node.lat),
                    "lon": float(node.lon),
                }
                if node_object not in unbounded_nodes:
                    unbounded_nodes.append(node_object)
                # Apply the boundary conditions to extract only nodes
                # of a street that are within the bounding box.
                if node.lat >= lat_min and node.lat <= lat_max:
                    if node.lon >= lon_min and node.lon <= lon_max:
                        node_object = {
                            "id": int(node.id),
                            "lat": float(node.lat),
                            "lon": float(node.lon),
                        }
                        if node_object not in bounded_nodes:
                            bounded_nodes.append(node_object)
            # After the boundary restrictions are applied, it is
            # possible that the list containing the bounded_nodes of
            # a street may no longer have enough points
            # (nodes) to represent the street shape.
            # This is addressed by the function "get_new_nodes",
            # which creates more possible points for the path
            # within the boundary conditions.
            node_list = get_new_nodes(
                bounded_nodes, unbounded_nodes, bbox_coordinates)
            # Check if the "bounded_nodes" for a street/way is not empty.
            # Otherwise all its nodes might have fallen outside the boundary.
            if node_list:
                # Convert lanes to integer if its value is not None
                lanes = way.tags.get("lanes")
                if lanes is not None:
                    lanes = int(lanes)
                # Convert oneway tag to boolean if its value is not None
                oneway = way.tags.get("oneway")
                if oneway is not None:
                    oneway = bool(oneway)
                way_object = {
                    "street_id": int(way.id),
                    "street_name": way.tags.get("name"),
                    "street_type": way.tags.get("highway"),
                    "addr:street": way.tags.get("addr:street"),
                    "surface": way.tags.get("surface"),
                    "oneway": oneway,
                    "sidewalk": way.tags.get("sidewalk"),
                    "maxspeed": way.tags.get("maxspeed"),
                    "lanes": lanes,

                }
                way_object["nodes"] = node_list
                # Delete key if value is empty
                way_object = dict(x for x in way_object.items() if all(x))
                processed_OSM_data.append(way_object)
>>>>>>> 50c68023
    except AttributeError:
        error = 'Overpass Attibute error. Retry again'
        logging.error(error)
    else:
        return processed_OSM_data


def get_new_nodes(bounded_nodes, unbounded_nodes, bbox_coordinates):
    # Bounded_nodes is a list of only nodes of a street that fall within
    # the bounding box.
    # Unbounded_nodes is a list of all the nodes of a street.
    number_of_nodes_in_bounded_nodes = len(bounded_nodes)
    number_of_nodes_in_unbounded_nodes = len(unbounded_nodes)
    if bounded_nodes:
        if (number_of_nodes_in_bounded_nodes > 0 and
                number_of_nodes_in_unbounded_nodes >
                number_of_nodes_in_bounded_nodes):
            # Set "there_is_a_succeding_node" flag variable to True.
            there_is_a_succeeding_node = True
            if number_of_nodes_in_bounded_nodes == 1:
                # The condition above is true when the
                # "bounded" list has just a node element.

                # Variable index gives the position of this node in
                # the unbounded_nodes.
                index = unbounded_nodes.index(bounded_nodes[0])
                if (index < number_of_nodes_in_unbounded_nodes - 1 and
                        index > 0):
                    # The above condition is true for
                    # a node element that has both the succeeding
                    # and preceding nodes.
                    # So, estimate a value for the succeeding node.
                    bounded_nodes = add_new_node(
                        there_is_a_succeeding_node, index, bounded_nodes,
                        unbounded_nodes, bbox_coordinates)
                    # Set "there_is_a_succeeding_node" flag to False
                    # to estimate a value for the preceding node.
                    there_is_a_succeeding_node = False
                    bounded_nodes = add_new_node(
                        there_is_a_succeeding_node, index, bounded_nodes,
                        unbounded_nodes, bbox_coordinates)
                elif index < number_of_nodes_in_unbounded_nodes - 1:
                    # This above condition holds if
                    # a node element has just the succeeding node.
                    # Estimate a value for the succeeding node.
                    bounded_nodes = add_new_node(
                        there_is_a_succeeding_node, index, bounded_nodes,
                        unbounded_nodes, bbox_coordinates)
                else:
                    # This holds if the node has only a
                    # preceding node. So, set "there_is_a_succeeding_node"
                    # flag variable to False to get the preceding node.
                    there_is_a_succeeding_node = False
                    # So, estimate value for the preceding node.
                    bounded_nodes = add_new_node(
                        there_is_a_succeeding_node, index, bounded_nodes,
                        unbounded_nodes, bbox_coordinates)

            elif number_of_nodes_in_bounded_nodes > 1:
                # This is the case when the " bounded" list has
                # more than one node element.
                # Here we will only consider only the
                # last and the first node element of
                # the list.
                # Variable index gives the position of the last node element of
                # the "bounded" in the "unbounded" list.
                index = unbounded_nodes.index(
                    bounded_nodes[number_of_nodes_in_bounded_nodes - 1])
                if index < number_of_nodes_in_unbounded_nodes - \
                        1:
                    # If true, there is a succeeding node.
                    # Estimate a value for a succeeding node.
                    bounded_nodes = add_new_node(
                        there_is_a_succeeding_node, index, bounded_nodes,
                        unbounded_nodes, bbox_coordinates)
                # Variable index gives the position of the first node element
                # of the "bounded" in the "unbounded" list.
                index = unbounded_nodes.index(bounded_nodes[0])
                if index > 0:
                    # If the above condition holds true,
                    # then the node has a preceding node. So, estimate a value
                    # for the preceding node.
                    there_is_a_succeeding_node = False
                    bounded_nodes = add_new_node(
                        there_is_a_succeeding_node, index, bounded_nodes,
                        unbounded_nodes, bbox_coordinates)
    return bounded_nodes


def add_new_node(
        there_is_a_succeeding_node, index, bounded_nodes,
        unbounded_nodes, bbox_coordinates):
    # Latitude of the node element.
    lat1 = unbounded_nodes[index]["lat"]
    # Longitude of the node element.
    lon1 = unbounded_nodes[index]["lon"]
    a = (lat1, lon1)
    if there_is_a_succeeding_node:  # Do for a succeeding node
        index = index + 1  # Get the position of the succeeding node
        # The original/initial latitude of the succeeding node
        lat2 = unbounded_nodes[index]["lat"]
        # The original/initial longitude of the succeeding node
        lon2 = unbounded_nodes[index]["lon"]
        b = (lat2, lon2)
        result = Geodesic.WGS84.Inverse(*a, *b)
        # street_boundingbox_angle of the succeeding node from the node element
        # in degrees.
        street_boundingbox_angle = result["azi1"]
        node_parameters = {
            "id": unbounded_nodes[index]["id"],
            "lat1": lat1,
            "lon1": lon1,
            "lat2": lat2,
            "lon2": lon2
        }
        succeeding_node = compute_new_node(
            node_parameters, street_boundingbox_angle, bbox_coordinates)
        bounded_nodes.append(succeeding_node)

    else:  # Do for a preceeding node
        index = index - 1  # Get the position of the preceeding node
        # The real latitude of the preceeding node
        lat2 = unbounded_nodes[index]["lat"]
        # The real longitude of the preceeding node
        lon2 = unbounded_nodes[index]["lon"]
        b = (lat2, lon2)
        result = Geodesic.WGS84.Inverse(*a, *b)
        # Angular difference between a street and the intersecting side
        # of the bounding box in degrees.
        street_boundingbox_angle = result["azi1"]
        node_parameters = {
            "id": unbounded_nodes[index]["id"],
            "lat1": lat1,
            "lon1": lon1,
            "lat2": lat2,
            "lon2": lon2
        }
        preceding_node = compute_new_node(
            node_parameters, street_boundingbox_angle, bbox_coordinates)
        bounded_nodes.insert(0, preceding_node)
    return bounded_nodes


def compute_new_node(
        node_parameters,
        street_boundingbox_angle,
        bbox_coordinates):
    lat_min = bbox_coordinates[0]
    lat_max = bbox_coordinates[2]
    lon_min = bbox_coordinates[1]
    lon_max = bbox_coordinates[3]
    if street_boundingbox_angle < 0:
        street_boundingbox_angle = street_boundingbox_angle + 360
    # Latitude of the node element
    lat1 = node_parameters["lat1"]
    # Longitude of the node element
    lon1 = node_parameters["lon1"]
    # Latitude of either the preceding or the succeeding node.
    lat2 = node_parameters["lat2"]
    # Longitude of either the preceding or the succeeding node.
    lon2 = node_parameters["lon2"]
    top_side_intersection = True
    bottom_side_intersection = True
    # The street_boundingbox_angle indicates the side of the bounding
    # box that intercepts the street.
    if (street_boundingbox_angle >= 0 and
            street_boundingbox_angle < 90):
        # If a street makes an angular intersection of
        # between 0 and 90 with the
        # bounding box, it is likely such a street passes through either the
        # top side or the right side of the bounding box.
        # Validation is used to determine which of the two
        # gives the true result.
        # We first assume the street passes via the top side and validate.
        # If validation fails, then it is the right side.
        lat2 = lat_max
        # Get longitude for the new node
        lon2 = get_new_node_coordinates(
            top_side_intersection,
            lat1,
            lon1,
            lat2,
            street_boundingbox_angle)
        # Validate the latitude/longitude pair. # If validation fails,
        # then intersection will be at the right side.
        validated = validate_new_node_coordinates(lat2, lon2, bbox_coordinates)
        if not validated:  # If validation fails,
            # Set the top_side intersection to False.
            top_side_intersection = False
            lon2 = lon_max
            lat2 = get_new_node_coordinates(
                top_side_intersection, lat1, lon1,
                lon2, street_boundingbox_angle)
    elif (street_boundingbox_angle >= 90 and
          street_boundingbox_angle < 180):
        # If a street makes an angular intersection of
        # between 90 and 180 with the
        # bounding box, it is likely such a street passes through either the
        # bottom side or the right side of the bounding box.
        # Validation is used to determine which of the two
        # gives the true result.
        # We first assume the street passes via the bottom side and validate.
        # If validation fails, then it is the right side.
        lat2 = lat_min
        # Get longitude for the new node
        lon2 = get_new_node_coordinates(
            bottom_side_intersection,
            lat1,
            lon1,
            lat2,
            street_boundingbox_angle)
        # Validate the latitude/longitude pair. # If validation fails,
        # then intersection will be at the right side.
        validated = validate_new_node_coordinates(lat2, lon2, bbox_coordinates)
        if not validated:  # If validation fails,
            # Set the bottom_side intersection to False.
            bottom_side_intersection = False
            lon2 = lon_max
            lat2 = get_new_node_coordinates(
                bottom_side_intersection, lat1, lon1,
                lon2, street_boundingbox_angle)
    elif (street_boundingbox_angle >= 180 and
          street_boundingbox_angle < 270):
        # If a street makes an angular intersection of
        # between 180 and 270
        # with the bounding box, it is likely such a street passes
        # through either the bottom side or the left side of the bounding box.
        # Validation is used to determine which of the
        # two gives the true result.
        # We first assume the street passes via the bottom side and validate.
        # If validation fails, then it is the left side.
        lat2 = lat_min
        # Get longitude for the new node
        lon2 = get_new_node_coordinates(
            bottom_side_intersection,
            lat1,
            lon1,
            lat2,
            street_boundingbox_angle)
        # Validate the latitude/longitude pair. # If validation fails,
        # then intersection will be at the left side.
        validated = validate_new_node_coordinates(lat2, lon2, bbox_coordinates)
        if not validated:  # If validation fails,
            # Set the bottom_side intersection to False.
            bottom_side_intersection = False
            lon2 = lon_min
            lat2 = get_new_node_coordinates(
                bottom_side_intersection, lat1, lon1,
                lon2, street_boundingbox_angle)
    elif (street_boundingbox_angle >= 270 and
          street_boundingbox_angle <= 360):
        # If a street makes an angular intersection of
        # between 270 and 360 with the
        # bounding box, it is likely such a street
        # passes through either the
        # top side or the left side of the bounding box.
        # Validation is used to determine which of the
        # two gives the true result.
        # We first assume the street passes via the
        # top side and validate. If validation fails, then it is the left side.
        lat2 = lat_max
        # Get longitude for the new node
        lon2 = get_new_node_coordinates(
            top_side_intersection,
            lat1,
            lon1,
            lat2,
            street_boundingbox_angle)
        # Validate the latitude/longitude pair. # If validation fails,
        # then intersection will be at the left side.
        validated = validate_new_node_coordinates(lat2, lon2, bbox_coordinates)
        if not validated:  # If  validation fails,
            # the intercept takes place at the left side.
            # Set the top_side intersection to False.
            top_side_intersection = False
            lon2 = lon_min
            lat2 = get_new_node_coordinates(
                top_side_intersection, lat1, lon1,
                lon2, street_boundingbox_angle)
    new_node = {
        "id": node_parameters["id"],
        "node_type": "displaced",
        "lat": float(lat2),
        "lon": float(lon2)
    }
    return new_node


# Get the latitude and the longitude of the new (immediate) node


def get_new_node_coordinates(
        coordinates_indicator,
        lat1,
        lon1,
        node_coordinates,
        street_boundingbox_angle):
    if coordinates_indicator:  # if true, solve for longitude
        lat2 = node_coordinates
        # Compute longitude
        lon2 = ((math.tan(radians(street_boundingbox_angle)) *
                (lat2 - lat1)) / math.cos(radians(lat1))) + lon1
        return lon2
    else:  # solve for latitude
        lon2 = node_coordinates
        # Compute latitude
        lat2 = ((lon2 - lon1) * math.cos(radians(lat1)) /
                math.tan(radians(street_boundingbox_angle))) + lat1
        return lat2


def validate_new_node_coordinates(lat2, lon2, bbox_coordinates):
    lat_min = bbox_coordinates[0]
    lat_max = bbox_coordinates[2]
    lon_min = bbox_coordinates[1]
    lon_max = bbox_coordinates[3]
    if ((lat2 >= lat_min and lat2 <= lat_max) and
            (lon2 >= lon_min and lon2 <= lon_max)):
        return True


def compare_street(street1, street2):  # Compare two streets
    intersecting_points = [x for x in street1 if x in street2]
    return intersecting_points


def extract_street(processed_OSM_data):  # extract two streets
    intersection_record = []
    for i in range(len(processed_OSM_data)):
        for j in range(i + 1, len(processed_OSM_data)):
            street1 = processed_OSM_data[i]["nodes"]
            street2 = processed_OSM_data[j]["nodes"]
            intersecting_points = compare_street(
                street1, street2)  # function call
            if len(intersecting_points):  # check if not empty
                if "street_name" in processed_OSM_data[i]:
                    street_object = {
                        "street_id": processed_OSM_data[i]["street_id"],
                        "street_name": processed_OSM_data[i]["street_name"],
                        "intersection_nodes": intersecting_points,
                    }
                elif "street_type" in processed_OSM_data[i]:
                    street_object = {
                        "street_id": processed_OSM_data[i]["street_id"],
                        "street_type": processed_OSM_data[i]["street_type"],
                        "intersection_nodes": intersecting_points,
                    }
                else:
                    street_object = {
                        "street_id": processed_OSM_data[i]["street_id"],
                        "intersection_nodes": intersecting_points,
                    }
                intersection_record.append(street_object)
                if "street_name" in processed_OSM_data[j]:
                    street_object = {
                        "street_id": processed_OSM_data[j]["street_id"],
                        "street_name": processed_OSM_data[j]["street_name"],
                        "intersection_nodes": intersecting_points,
                    }
                elif "street_type" in processed_OSM_data[i]:
                    street_object = {
                        "street_id": processed_OSM_data[i]["street_id"],
                        "street_type": processed_OSM_data[i]["street_type"],
                        "intersection_nodes": intersecting_points,
                    }
                else:
                    street_object = {
                        "street_id": processed_OSM_data[j]["street_id"],
                        "intersection_nodes": intersecting_points,
                    }
                intersection_record.append(street_object)
    # Group the streets by their ids
    output = {}
    for obj in intersection_record:
        street_id = obj["street_id"]
        if street_id not in output:
            assert obj["intersection_nodes"] is not None
            if "street_name" in obj:
                record = {
                    "street_id": obj["street_id"],
                    "street_name": obj["street_name"],
                    "intersection_nodes": obj["intersection_nodes"],
                }
            elif "street_type" in obj:
                record = {
                    "street_id": obj["street_id"],
                    "street_type": obj["street_type"],
                    "intersection_nodes": obj["intersection_nodes"],
                }
            else:
                record = {
                    "street_id": obj["street_id"],
                    "intersection_nodes": obj["intersection_nodes"],
                }
            output[street_id] = record
        else:
            existing_record = output[street_id]
            existing_intersection_nodes = existing_record["intersection_nodes"]
            assert existing_intersection_nodes is not None
            new_intersection_nodes = obj["intersection_nodes"]
            q = new_intersection_nodes
            assert q is not None
            merged_intersection_nodes = existing_intersection_nodes + q
            existing_record["intersection_nodes"] = merged_intersection_nodes
            output[street_id] = existing_record
    intersection_record_updated = list(output.values())
    # Keep a unique set of intersections under each street segment
    for obj in range(len(intersection_record_updated)):
        unique_set = []
        inter_sets = intersection_record_updated[obj]["intersection_nodes"]
        unique_set = [item for item in inter_sets if item not in unique_set]
        # for item in range(len(inter_sets)):
        # if inter_sets[item] not in unique_set:
        # unique_set.append(inter_sets[item])
        intersection_record_updated[obj]["intersection_nodes"] = unique_set
    return (intersection_record_updated)


def allot_intersection(processed_OSM_data, inters_rec_up
                       ):  # iterate & indicate common nodes
    processed_OSM_data1 = deepcopy(processed_OSM_data)
    inters = inters_rec_up
    for obj in range(len(processed_OSM_data1)):
        id1 = processed_OSM_data1[obj]["street_id"]
        nodes = processed_OSM_data1[obj]["nodes"]
        for i in range(len(nodes)):
            for objs in range(len(inters)):
                id2 = inters[objs]["street_id"]
                intersection_nodes = inters[objs]["intersection_nodes"]
                for items in range(len(intersection_nodes)):
                    if id1 != id2:  # compare unique street only
                        # check if a node represents an intersection
                        if nodes[i] == intersection_nodes[items]:
                            nodes[i]["cat"] = "intersection"
                            f = nodes[i]
                            key1 = "street_name"
                            key2 = "street_type"
                            X = processed_OSM_data1[obj]
                            Y = inters[objs]
                            # Check if street_name key is empty or not to
                            # format the output
                            if key1 in X and key1 in Y:
                                nm1 = X["street_name"]
                                nm2 = Y["street_name"]
                                f["name"] = f"{nm1} intersecting {nm2}"
                            elif key1 not in X and key1 in Y:
                                nm2 = Y["street_name"]
                                if key2 in X:  # Use street type if noname
                                    stp = X["street_type"]
                                    f["name"] = f"{stp} intersecting {nm2}"
                                else:
                                    f["name"] = f"{id1} intersecting {nm2}"
                            elif key1 in X and key1 not in Y:
                                nm1 = X["street_name"]
                                if key2 in Y:  # Use street type if noname
                                    stp = Y["street_type"]
                                    f["name"] = f"{nm1} intersecting {stp}"
                                else:
                                    f["name"] = f"{nm1} intersecting {id2}"
                            else:
                                if key2 in X and key2 in Y:
                                    stp1 = X["street_type"]
                                    stp2 = Y["street_type"]
                                    f["name"] = f"{stp1} intersecting {stp2}"
                                else:
                                    f["name"] = f"{id1} intersecting {id2}"
    return processed_OSM_data1


def get_amenities(bbox_coord):
    # Send request to OSM to get amenities which are part of
    # points of interest (POIs)
    lat_min = bbox_coord[0]
    lat_max = bbox_coord[2]
    lon_min = bbox_coord[1]
    lon_max = bbox_coord[3]
    try:
        amenities = server_config2(defaultServer, bbox_coord)
    except Exception:
        try:
            error = 'Primary server not responding, so connecting server 1'
            logging.error(error)
            amenities = server_config2(secondaryServer1, bbox_coord)
        except Exception:
            try:
                error = 'Server 1 not responding, so connecting server 2'
                logging.error(error)
                amenities = server_config2(secondaryServer2, bbox_coord)
            except Exception:
                error = 'Unable to get data. All servers down!'
                logging.error(error)
                amenities = None

    # Fetch Points of Interest (amenity)
    amenity = []
    if amenities is not None:
        for element in amenities["elements"]:
            if element["type"] == "node":
                # Extract only amenities(under nodes) within bounding box
                if ((element["lat"] >= lat_min and element["lat"] <= lat_max)
                    and (element["lon"] >= lon_min
                         and element["lon"] <= lon_max)):
                    amenity_record = {
                        "id": int(element["id"]),
                        "lat": float(element["lat"]),
                        "lon": float(element["lon"]),
                        "name": element["tags"].get("name"),
                        "cat": element["tags"].get("amenity")
                    }
                    # Remove name and amenity tags
                    element["tags"].pop("name", None)
                    element["tags"].pop("amenity", None)
                    # Add tags
                    amenity_record["tags"] = element["tags"]
                    # Delete keys with no value
                    amenity_record = dict(
                        x for x in amenity_record.items() if all(x))
                    amenity.append(amenity_record)

            if element["type"] == "way":
                # Extract only amenities(under ways) within bounding box
                if (element["center"]["lat"] >= lat_min
                    and element["center"]["lat"] <= lat_max
                    and element["center"]["lon"] >= lon_min
                        and element["center"]["lon"] <= lon_max):
                    amenity_record = {
                        "id": int(element["id"]),
                        "lat": float(element["center"]["lat"]),
                        "lon": float(element["center"]["lon"]),
                        "name": element["tags"].get("name"),
                        "cat": element["tags"].get("amenity")
                    }
                    # Remove name and amenity tags
                    element["tags"].pop("name", None)
                    element["tags"].pop("amenity", None)
                    # Add tags
                    amenity_record["tags"] = element["tags"]
                    # Delete keys with no value
                    amenity_record = dict(
                        x for x in amenity_record.items() if all(x))
                    amenity.append(amenity_record)

            if element["type"] == "relation":
                # Extract only amenities(under relations) within bounding box
                if (element["center"]["lat"] >= lat_min
                    and element["center"]["lat"] <= lat_max
                    and element["center"]["lon"] >= lon_min
                        and element["center"]["lon"] <= lon_max):
                    amenity_record = {
                        "id": int(element["id"]),
                        "lat": float(element["center"]["lat"]),
                        "lon": float(element["center"])["lon"],
                        "name": element["tags"].get("name"),
                        "cat": element["tags"].get("amenity")
                    }
                    # Remove name and amenity tags
                    element["tags"].pop("name", None)
                    element["tags"].pop("amenity", None)
                    # Add tags
                    amenity_record["tags"] = element["tags"]
                    # Delete keys with no value
                    amenity_record = dict(
                        x for x in amenity_record.items() if all(x))
                    amenity.append(amenity_record)
    return amenity


def enlist_POIs(processed_OSM_data1, amenity):
    # Keep all identified points of interest in a single list
    POIs = []
    nodes_ids = []
    if len(processed_OSM_data1):
        for obj in range(len(processed_OSM_data1)):
            nodes = processed_OSM_data1[obj]["nodes"]
            for node in range(len(nodes)):
                key_to_check = "cat"
                # check if "cat" key is in the node
                if key_to_check in nodes[node]:
                    if nodes[node]["cat"]:  # ensure the "cat" key has a value
                        # Check to remove duplicate intersections
                        if nodes[node] not in POIs:
                            if nodes[node]["id"] not in nodes_ids:
                                nodes_ids.append(nodes[node]["id"])
                                POIs.append(nodes[node])
    if amenity is not None and len(amenity) != 0:
        for objs in range(len(amenity)):
            POIs.append(amenity[objs])
    return POIs  # POIs is a list of all points of interest


def OSM_preprocessor(processed_OSM_data, POIs, amenity):
    id_list, node_list, POI_id_list = [], [], []
    processed_OSM_data2 = deepcopy(processed_OSM_data)
    if len(POIs):
        # Iterate through the amenities
        for i in range(len(
                POIs)):
            key_to_check = POIs[i]["cat"]
            # check if true, then the points of interest are amenity,
            # e.g. restaurants, bars, rentals, etc
            if key_to_check != "intersection" and amenity is not None:
                minimum_distance = []
                for obj in range(len(processed_OSM_data)):
                    nodes = processed_OSM_data[obj]["nodes"]
                    for j in range(len(nodes)):
                        lat1 = nodes[j]["lat"]
                        lon1 = nodes[j]["lon"]
                        lat2 = POIs[i]["lat"]
                        lon2 = POIs[i]["lon"]
                        location1 = (float(lat1), float(lon1))
                        location2 = (float(lat2), float(lon2))
                        # Compute the distance between a node and POI
                        distance = hs.haversine(location1, location2)
                        if (len(minimum_distance)) == 0:
                            minimum_distance.append(distance)
                            k = processed_OSM_data2[obj]["nodes"]
                            reference_id = {
                                "node_id": k[j]["id"], }
                        else:
                            if distance < minimum_distance[0]:
                                minimum_distance[0] = distance
                                k = processed_OSM_data2[obj]["nodes"]
                                reference_id = {
                                    "node_id": k[j]["id"], }
                # iterate through the OSM data
                # to reference the node that should
                # hold the point of interest
                for objs in range(len(processed_OSM_data2)):
                    nodes = processed_OSM_data2[objs]["nodes"]
                    for node in range(len(nodes)):  # if true,
                        # the node will hold the point of interest
                        if nodes[node]["id"] == reference_id["node_id"]:
                            if nodes[node]["id"] not in id_list:  # id_list
                                # stores all the node ids using the POIs
                                id_list.append(nodes[node]["id"])
                                nodes[node]["POIs_ID"] = [
                                    POIs[i]["id"]]  # New key-pair in the node
                                # node_list keeps all the nodes using POIs
                                node_list.append(nodes[node])
                                # POI_list keeps all the POI ids
                                POI_id_list.append(POIs[i]["id"])
                            else:
                                for n in range(len(node_list)):
                                    # identify the node in the list by using
                                    # its id
                                    if nodes[node]["id"] == node_list[n]["id"]:
                                        # Existing amenity/POI's id(s)
                                        existingid = node_list[n]["POIs_ID"]
                                        # An id for new POI
                                        new_id = POIs[i]["id"]
                                        # Ensure new id is not in the existing
                                        # id
                                        if new_id not in POI_id_list:
                                            POI_id_list.append(new_id)
                                            # Two id's merged into a single
                                            # list
                                            merged_id = existingid + [new_id]
                                            nodes[node]["POIs_ID"] = merged_id
                                        else:
                                            nodes[node]["POIs_ID"] = existingid
            else:  # POIs here are intersections
                for objs in range(len(processed_OSM_data2)):
                    nodes = processed_OSM_data2[objs]["nodes"]
                    for node in range(len(nodes)):
                        # check if node is among the points of interest list
                        if nodes[node]["id"] == POIs[i]["id"]:
                            # check if this node has not been used by any POIs
                            if nodes[node]["id"] not in id_list:
                                # id_list stores all the node ids using the
                                # POIs
                                id_list.append(nodes[node]["id"])
                                # create a new key-pair in the node
                                nodes[node]["POIs_ID"] = [nodes[node]["id"]]
                                # node_list keeps all the nodes using POIs
                                node_list.append(nodes[node])
                                # POI_list keeps all the POIs ids
                                POI_id_list.append(nodes[node]["id"])
                            else:
                                for n in range(len(node_list)):
                                    if nodes[node]["id"] == node_list[n]["id"]:
                                        existingid = node_list[n]["POIs_ID"]
                                        # node id for intersection (POI)
                                        new_id = nodes[node]["id"]
                                        # Ensure new id is not in the existing
                                        # id
                                        if new_id not in POI_id_list:
                                            POI_id_list.append(new_id)
                                            # Two id's merged into a single
                                            # list
                                            merged_id = existingid + [new_id]
                                            nodes[node]["POIs_iD"] = merged_id
                                        else:
                                            nodes[node]["POIs_ID"] = existingid
    # Use Python Sort function
    processed_OSM_data2 = compute_street_length(processed_OSM_data2)
    processed_OSM_data2 = (
        sorted(
            processed_OSM_data2,
            key=lambda x:
                x['distance'],
            reverse=True))

    # Delete the distance key
    for obj in range(len(processed_OSM_data2)):
        processed_OSM_data2[obj].pop('distance', None)
    return processed_OSM_data2


def compute_street_length(processed_OSM_data):
    # Compute the overall path length
    for obj in range(len(processed_OSM_data)):
        nodes = processed_OSM_data[obj]["nodes"]
        for node in range(len(nodes)):
            if node <= 0:
                i = 0
                sum = 0
                for j in range(i + 1, len(nodes)):
                    lat1 = nodes[i]["lat"]
                    lon1 = nodes[i]["lon"]
                    lat2 = nodes[j]["lat"]
                    lon2 = nodes[j]["lon"]
                    location1 = (float(lat1), float(lon1))
                    location2 = (float(lat2), float(lon2))
                    # Compute the distance between two adjacent nodes of a way
                    # (in metres)
                    distance = (hs.haversine(location1, location2) * 1000)
                    # Sum up the distance
                    sum = sum + distance
                    i = i + 1
        processed_OSM_data[obj]["distance"] = sum
    return processed_OSM_data


def validate(schema, data, resolver, json_message, error_code):
    """
    Validate a piece of data against a schema
    Args:
        schema: a JSON schema to check against
        data: the data to check
        resolver: a JSON schema resolver
        json_messaage: the error to jsonify and return
        error_code: the error code to return
    Returns:
        None or Tuple[flask.Response, int]
    """
    try:
        validator = jsonschema.Draft7Validator(schema, resolver=resolver)
        validator.validate(data)
    except jsonschema.exceptions.ValidationError as error:
        logging.error(error)
        return jsonify(json_message), error_code
    return None

# This supports input request from google embedded map.


# This supports input request from google embedded map.


def get_coordinates(content):
    """
    Retrieve the coordinates of a map from the
    content of the request
    """
    if 'coordinates' in content.keys():
        return content['coordinates']

    if "placeID" not in content:
        error = 'Unable to find placeID'
        logging.error(error)
        return None
    if "GOOGLE_PLACES_KEY" not in os.environ:
        error = 'Unable to find API Key'
        logging.error(error)
        return None
    google_api_key = os.environ["GOOGLE_PLACES_KEY"]

    # Query google places API to find latitude longitude
    request = f"https://maps.googleapis.com/maps/api/place/details/json?\
            place_id={content['placeID']}&\
            key={google_api_key}"
    request = request.replace(" ", "")
    place_response = requests.get(request).json()

    if not check_google_response(place_response):
        return None

    location = place_response['result']['geometry']['location']
    coordinates = {
        'latitude': location['lat'],
        'longitude': location['lng']
    }

    return coordinates


def check_google_response(place_response):
    """
    Helper method to check whether the response from
    the Google Places API is valid

    Args:
        place_response: the response from the Google Places API

    Returns:
        bool: True if valid, False otherwise
    """
    if 'result' not in place_response or len(place_response['result']) == 0:
        logging.error("No results found for placeID")
        logging.error(place_response)
        return False

    result = place_response['result']

    if 'geometry' not in result:
        logging.error("No geometry found for placeID")
        return False

    if 'location' not in result['geometry']:
        logging.error("No location found for placeID")
        return False

    if 'lat' not in result['geometry']['location']:
        logging.error("No latitude found for placeID")
        return False

    if 'lng' not in result['geometry']['location']:
        logging.error("No longitude found for placeID")
        return False

    return True<|MERGE_RESOLUTION|>--- conflicted
+++ resolved
@@ -6,10 +6,6 @@
 import jsonschema
 import logging
 import math
-<<<<<<< HEAD
-=======
-import os
->>>>>>> 50c68023
 import requests
 from config import defaultServer, secondaryServer1, secondaryServer2
 from geographiclib.geodesic import Geodesic
@@ -114,7 +110,6 @@
         lat_max = bbox_coordinates[2]
         lon_min = bbox_coordinates[1]
         lon_max = bbox_coordinates[3]
-<<<<<<< HEAD
         for element in street_data["elements"]:
             bounded_nodes = []  # List contains only nodes
             # of a street within the set bounding box.
@@ -171,70 +166,6 @@
                 # Delete key if no value
                 way_element = dict(x for x in way_element.items() if all(x))
                 processed_OSM_data.append(way_element)
-=======
-        for way in OSM_data.ways:
-            # List contains only nodes of a street within the bounding box.
-            bounded_nodes = []
-            # List contains all the nodes of a street (i.e., no boundary
-            # restriction).
-            unbounded_nodes = []
-            for node in way.nodes:
-                # Extract all nodes of a street.
-                node_object = {
-                    "id": int(node.id),
-                    "lat": float(node.lat),
-                    "lon": float(node.lon),
-                }
-                if node_object not in unbounded_nodes:
-                    unbounded_nodes.append(node_object)
-                # Apply the boundary conditions to extract only nodes
-                # of a street that are within the bounding box.
-                if node.lat >= lat_min and node.lat <= lat_max:
-                    if node.lon >= lon_min and node.lon <= lon_max:
-                        node_object = {
-                            "id": int(node.id),
-                            "lat": float(node.lat),
-                            "lon": float(node.lon),
-                        }
-                        if node_object not in bounded_nodes:
-                            bounded_nodes.append(node_object)
-            # After the boundary restrictions are applied, it is
-            # possible that the list containing the bounded_nodes of
-            # a street may no longer have enough points
-            # (nodes) to represent the street shape.
-            # This is addressed by the function "get_new_nodes",
-            # which creates more possible points for the path
-            # within the boundary conditions.
-            node_list = get_new_nodes(
-                bounded_nodes, unbounded_nodes, bbox_coordinates)
-            # Check if the "bounded_nodes" for a street/way is not empty.
-            # Otherwise all its nodes might have fallen outside the boundary.
-            if node_list:
-                # Convert lanes to integer if its value is not None
-                lanes = way.tags.get("lanes")
-                if lanes is not None:
-                    lanes = int(lanes)
-                # Convert oneway tag to boolean if its value is not None
-                oneway = way.tags.get("oneway")
-                if oneway is not None:
-                    oneway = bool(oneway)
-                way_object = {
-                    "street_id": int(way.id),
-                    "street_name": way.tags.get("name"),
-                    "street_type": way.tags.get("highway"),
-                    "addr:street": way.tags.get("addr:street"),
-                    "surface": way.tags.get("surface"),
-                    "oneway": oneway,
-                    "sidewalk": way.tags.get("sidewalk"),
-                    "maxspeed": way.tags.get("maxspeed"),
-                    "lanes": lanes,
-
-                }
-                way_object["nodes"] = node_list
-                # Delete key if value is empty
-                way_object = dict(x for x in way_object.items() if all(x))
-                processed_OSM_data.append(way_object)
->>>>>>> 50c68023
     except AttributeError:
         error = 'Overpass Attibute error. Retry again'
         logging.error(error)
