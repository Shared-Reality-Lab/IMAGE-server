--- conflicted
+++ resolved
@@ -1,4 +1,3 @@
-<<<<<<< HEAD
 # Copyright (c) 2021 IMAGE Project, Shared Reality Lab, McGill University
 #
 # This program is free software: you can redistribute it and/or modify
@@ -17,11 +16,9 @@
 #
 # This was adapted from CSAIL's Semantic Segmentation library at
 # <https://github.com/CSAILVision/semantic-segmentation-pytorch>
-
-=======
 # Lines 99-102 are refered form
 # https://gist.github.com/daino3/b671b2d171b3948692887e4c484caf47
->>>>>>> c880e63f
+
 import csv
 import torch
 import numpy
