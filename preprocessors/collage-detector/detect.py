--- conflicted
+++ resolved
@@ -23,13 +23,10 @@
 import jsonschema
 import logging
 import time
-<<<<<<< HEAD
+from datetime import datetime
 from config.logging_utils import configure_logging
 
 configure_logging()
-=======
-from datetime import datetime
->>>>>>> 14e44fb0
 
 app = Flask(__name__)
 logging.basicConfig(level=logging.DEBUG)
