--- conflicted
+++ resolved
@@ -11,7 +11,6 @@
 The period of history storage is defined by
 the `HISTORY_EXPIRY` environment variable (default is 1 hour).
 
-<<<<<<< HEAD
 The `MAX_HISTORY_LENGTH` environment variable defines how many 
 messages will be passed to the model for context 
 (including system message, user requests, and LLM responses).
@@ -21,8 +20,7 @@
 >the first user message (with graphic), and the most recent 98 interactions 
 >between the user and the model.
 
-=======
->>>>>>> bfa1d46d
+
 It uses an LLM model running via ollama fronted by open-webui.
 There are several mandatory environment variables you must set.
 Example ollama.env file:
