<<<<<<< HEAD
# YOLOv5 🚀 by Ultralytics, GPL-3.0 license
# Copyright (c) 2021 IMAGE Project, Shared Reality Lab, McGill University
#
# This program is free software: you can redistribute it and/or modify
# it under the terms of the GNU Affero General Public License as
# published by the Free Software Foundation, either version 3 of the
# License, or (at your option) any later version.
#
# This program is distributed in the hope that it will be useful,
# but WITHOUT ANY WARRANTY; without even the implied warranty of
# MERCHANTABILITY or FITNESS FOR A PARTICULAR PURPOSE.  See the
# GNU Affero General Public License for more details.
# You should have received a copy of the GNU Affero General Public License
# and our Additional Terms along with this program.
# If not, see
# <https://github.com/Shared-Reality-Lab/auditory-haptic-graphics-server/LICENSE>.
=======
# Lines 183-187 are refered form
# https://gist.github.com/daino3/b671b2d171b3948692887e4c484caf47
>>>>>>> c880e63f
import time
from pathlib import Path
from flask import Flask, jsonify, request
import cv2
import torch
import base64
import numpy as np
import jsonschema
import json
import logging
import os

from models.experimental import attempt_load
from datasetsChanged import LoadImages
from utils.general import check_img_size, non_max_suppression, \
    apply_classifier, scale_coords, set_logging
from utils.torch_utils import select_device, load_classifier


os.environ['KMP_DUPLICATE_LIB_OK'] = 'True'
app = Flask(__name__)


def detect_objects(send,
                   device,
                   weights,
                   imgsz,
                   half,
                   source,
                   augment,
                   width,
                   height,
                   conf_thres,
                   iou_thres,
                   classes,
                   agnostic_nms,
                   save_img,
                   save_crop,
                   view_img,
                   hide_labels,
                   hide_conf):
    model = attempt_load(weights, map_location=device)
    stride = int(model.stride.max())
    imgsz = check_img_size(imgsz, s=stride)
    names = model.module.names if hasattr(model, 'module') else model.names
    if half:
        model.half()
    classify = False
    if classify:
        modelc = load_classifier(name='resnet50', n=2)
        modelc.load_state_dict(
            torch.load(
                'resnet50.pt',
                map_location=device
            )['model']
        ).to(device).eval()
    dataset = LoadImages(source, img_size=imgsz, stride=stride)
    # generate the predictions
    if device.type != 'cpu':
        model(torch.zeros(1, 3, imgsz, imgsz).to(
            device).type_as(next(model.parameters())))
    for path, img, im0s, vid_cap in dataset:
        img = torch.from_numpy(img).to(device)
        img = img.half() if half else img.float()
        img /= 255.0
        if img.ndimension() == 3:
            img = img.unsqueeze(0)
        pred = model(img, augment=augment)[0]
        # , max_det=max_det)
        pred = non_max_suppression(
            pred, conf_thres, iou_thres, classes, agnostic_nms)
        if classify:
            pred = apply_classifier(pred, modelc, img, im0s)
        # once the predictions are generated convert
        # the image to original size.
        for i, det in enumerate(pred):
            p, s, im0 = path, '', im0s.copy()
            p = Path(p)
            s += '%gx%g ' % img.shape[2:]
            if len(det):
                det[:, :4] = scale_coords(
                    img.shape[2:], det[:, :4], im0.shape).round()
                for c in det[:, -1].unique():
                    n = (det[:, -1] == c).sum()
                    s += f"{n} {names[int(c)]}{'s' * (n > 1)}, "
                i = 0
                # create a json output and validate the json
                for *xyxy, conf, cls in reversed(det):
                    if save_img or save_crop or view_img:
                        c = int(cls)
                        label = None if hide_labels else (
                            names[c] if hide_conf else
                            f'{names[c]} {conf:.2f}'
                        )
                        xleft = int(xyxy[0]) / width
                        yleft = int(xyxy[1]) / height
                        xright = int(xyxy[2]) / width
                        yright = int(xyxy[3]) / height
                        centre = [abs((xleft + xright) / 2),
                                  abs((yleft + yright) / 2)]
                        area = abs(xleft - xright) * abs(yleft - yright)
                        dictionary = {
                            "ID": i,
                            "type": str(label[:-4]),
                            "dimensions": [xleft, yleft, xright, yright],
                            "confidence": np.float64(label[-4:]),
                            "centroid": centre, "area": area
                        }
                        send.append(dictionary)
                        """"plot_one_box(xyxy, im0, label=label,
                        color=colors(c, True),
                        line_thickness=line_thickness) # noqa"""
                        i = i + 1
            things = {"objects": send}
            return things


@torch.no_grad()
@app.route("/preprocessor", methods=['POST', 'GET'])
# The parameters in run function were generated by the author of the code.
# Do not interfere with this as this breaks the code in some other file
def run(weights='yolov5x.pt',
        source='data/images',
        imgsz=640,
        conf_thres=0.25,
        iou_thres=0.45,
        max_det=1000,
        device='',
        view_img=False,
        save_crop=False,
        nosave=False,
        classes=None,
        agnostic_nms=False,
        augment=False,
        update=False,
        name='exp',
        line_thickness=3,
        hide_labels=False,
        hide_conf=False,
        half=False,
        ):
    save_img = not nosave and not source.endswith('.txt')
    set_logging()
    device = select_device(device)
    send = []
    half &= device.type != 'cpu'

    # Accept the input and load the schemas
    if request.method == 'POST':
        with open('./schemas/preprocessors/object-detection.schema.json') \
                as jsonfile:
            data_schema = json.load(jsonfile)
        with open('./schemas/preprocessor-response.schema.json') \
                as jsonfile:
            schema = json.load(jsonfile)
        with open('./schemas/definitions.json') as jsonfile:
            definitionSchema = json.load(jsonfile)
        with open('./schemas/request.schema.json') as jsonfile:
            first_schema = json.load(jsonfile)
        schema_store = {
            schema['$id']: schema,
            definitionSchema['$id']: definitionSchema
        }
        resolver = jsonschema.RefResolver.from_schema(
            schema, store=schema_store)
        content = request.get_json()
        try:
            validator = jsonschema.Draft7Validator(
                first_schema, resolver=resolver)
            validator.validate(content)
        except jsonschema.exceptions.ValidationError as e:
            logging.error(e)
            return jsonify("Invalid Preprocessor JSON format"), 400
        if "image" not in content:
            logging.info("No image content. Skipping...")
            return "", 204
        preprocess_output = content["preprocessors"]
        request_uuid = content["request_uuid"]
        timestamp = time.time()
        name = "ca.mcgill.a11y.image.preprocessor.objectDetection"
        source = content["image"]
        image_b64 = source.split(",")[1]
        binary = base64.b64decode(image_b64)
        image = np.asarray(bytearray(binary), dtype="uint8")
        imgDim = cv2.imdecode(image, cv2.IMREAD_COLOR)
        height, width, channels = imgDim.shape
        classifier_1 = "ca.mcgill.a11y.image.preprocessor.firstCategoriser"
        classifier_2 = "ca.mcgill.a11y.image.preprocessor.secondCategoriser"
        if classifier_1 in preprocess_output:
            classifier_1_output = preprocess_output[classifier_1]
            classifier_1_label = classifier_1_output["category"]
            if classifier_1_label != "image":
                logging.info("Not image content. Skipping...")
                return "", 204
            if classifier_2 in preprocess_output:
                # classifier_2_output = preprocess_output[classifier_2]
                # classifier_2_label = classifier_2_output["category"]
                # if classifier_2_label == "other":
                #     logging.info("Cannot process image")
                #     return "", 204
                things = detect_objects(send,
                                        device,
                                        weights,
                                        imgsz,
                                        half,
                                        source,
                                        augment,
                                        width,
                                        height,
                                        conf_thres,
                                        iou_thres,
                                        classes,
                                        agnostic_nms,
                                        save_img,
                                        save_crop,
                                        view_img,
                                        hide_labels,
                                        hide_conf)
            else:
                """We are providing the user the ability to process an image
                even when the second classifier is absent, however it is
                recommended to the run objection detection model
                in conjunction with the second classifier."""
                things = detect_objects(send,
                                        device,
                                        weights,
                                        imgsz,
                                        half,
                                        source,
                                        augment,
                                        width,
                                        height,
                                        conf_thres,
                                        iou_thres,
                                        classes,
                                        agnostic_nms,
                                        save_img,
                                        save_crop,
                                        view_img,
                                        hide_labels,
                                        hide_conf)
        else:
            """We are providing the user the ability to process an image
            even when the first classifier is absent, however it is
            recommended to the run objection detection model
            in conjunction with the first classifier."""
            things = detect_objects(send,
                                    device,
                                    weights,
                                    imgsz,
                                    half,
                                    source,
                                    augment,
                                    width,
                                    height,
                                    conf_thres,
                                    iou_thres,
                                    classes,
                                    agnostic_nms,
                                    save_img,
                                    save_crop,
                                    view_img,
                                    hide_labels,
                                    hide_conf)
        try:
            validator = jsonschema.Draft7Validator(data_schema)
            validator.validate(things)
        except jsonschema.exceptions.ValidationError as e:
            logging.error(e)
            return jsonify("Invalid Preprocessor JSON format"), 500
        response = {
            "request_uuid": request_uuid,
            "timestamp": int(timestamp),
            "name": name,
            "data": things
        }
        try:
            validator = jsonschema.Draft7Validator(
                schema, resolver=resolver)
            validator.validate(response)
        except jsonschema.exceptions.ValidationError as e:
            logging.error(e)
            return jsonify("Invalid Preprocessor JSON format"), 500
        return response


def main():
    run()


if __name__ == "__main__":
    app.run(host='0.0.0.0', port=5000, debug=True)
    main()<|MERGE_RESOLUTION|>--- conflicted
+++ resolved
@@ -1,4 +1,3 @@
-<<<<<<< HEAD
 # YOLOv5 🚀 by Ultralytics, GPL-3.0 license
 # Copyright (c) 2021 IMAGE Project, Shared Reality Lab, McGill University
 #
@@ -15,10 +14,9 @@
 # and our Additional Terms along with this program.
 # If not, see
 # <https://github.com/Shared-Reality-Lab/auditory-haptic-graphics-server/LICENSE>.
-=======
 # Lines 183-187 are refered form
 # https://gist.github.com/daino3/b671b2d171b3948692887e4c484caf47
->>>>>>> c880e63f
+
 import time
 from pathlib import Path
 from flask import Flask, jsonify, request
