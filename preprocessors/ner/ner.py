# Copyright (c) 2022 IMAGE Project, Shared Reality Lab, McGill University
#
# This program is free software: you can redistribute it and/or modify
# it under the terms of the GNU Affero General Public License as
# published by the Free Software Foundation, either version 3 of the
# License, or (at your option) any later version.
#
# This program is distributed in the hope that it will be useful,
# but WITHOUT ANY WARRANTY; without even the implied warranty of
# MERCHANTABILITY or FITNESS FOR A PARTICULAR PURPOSE.  See the
# GNU Affero General Public License for more details.
# You should have received a copy of the GNU Affero General Public License
# and our Additional Terms along with this program.
# If not, see
# <https://github.com/Shared-Reality-Lab/IMAGE-server/blob/main/LICENSE>.

import os
import json
import time
import base64
import shutil
import logging
import tempfile
import jsonschema
from bs4 import BeautifulSoup
from flask import Flask, request, jsonify
<<<<<<< HEAD
from config.logging_utils import configure_logging
=======
from datetime import datetime
>>>>>>> 14e44fb0

import nltk
import clipscore
from nltk.tag.stanford import StanfordNERTagger

configure_logging()

nltk.download('punkt')
app = Flask(__name__)
logging.basicConfig(level=logging.DEBUG)

# using python's tmp file to store the image and context json
dir_prefix = 'ner_'
CONTEXT_DIR = tempfile.mkdtemp(prefix=dir_prefix)
IMAGE_DIR = tempfile.mkdtemp(prefix=dir_prefix)

# path to the stanford ner models
STANFORD_JAR = '/app/stanford-ner/stanford-ner.jar'
STANFORD_MODEL = '/app/stanford-ner/ner-model-english.ser.gz'


def save_image(my_html, name, out_dir):
    """
    Save a html contaning an image to a given location
    :my_html: the html to save
    :name: name of the to save
    :out_dir: directory to save the image to
    """
    path_ = os.path.abspath(f"{out_dir}")
    image_b64 = my_html.split(",")[1]
    binary = base64.b64decode(image_b64)
    with open(f"{path_}/{name}.png", "wb") as file:
        file.write(binary)


def get_alt(my_json):
    """
    Given a json from the raw data, this function will extract the alt text
    :my_json: json from raw data
    """
    context = my_json['context']
    soup = BeautifulSoup(context, 'html.parser')
    alt = soup.find('img', alt=True)['alt']
    return alt


class Namespace:
    """
    Object to pass parameters to clipscore module
    """
    def __init__(self, **kwargs):
        self.__dict__.update(kwargs)


def remove_dirs():
    """
    Removes temp dirs created
    """
    try:
        shutil.rmtree(CONTEXT_DIR)
        logging.info(f"Deleted {str(CONTEXT_DIR)}")
    except Exception as e:
        logging.error(e)

    try:
        shutil.rmtree(IMAGE_DIR)
        logging.info(f"Deleted {str(IMAGE_DIR)}")
    except Exception as e:
        logging.error(e)


def stanford_ner(sentence, only_ner=True):
    """
    Function to extarct the NERs from a given english sentence,
        using the Stanford ner model
    :sentence: the sentence to check
    :only_ner: the stanford model also tags pos,
        set the only_ner to only extract the ner tags
    """
    # Prepare NER tagger with english model
    ner_tagger = StanfordNERTagger(
        STANFORD_MODEL, STANFORD_JAR, encoding='utf8')

    # Tokenize: Split sentence into words
    words = nltk.word_tokenize(sentence)

    # Run NER tagger on words
    words = ner_tagger.tag(words)
    if only_ner:
        rtn = []
        for i in words:
            if len(i[1]) > 4:
                rtn.append(i)
        return rtn
    return words


def find_first_index(word, arr):
    """
    Given a tuple of strings and their index, the function returns
    the index of the first string contaning a given substring.
    e.g. find_index("Namdar", [("Hello", 0), ("I", 1), ("am", 2),
        ("Namdar", 3), ("Namdar", 4)]) = 3
    :word: the string to check
    :arr: list of (word, index) tuples
    """
    for i in arr:
        if word in i[0]:
            return i[1]
    return -1


@app.route('/preprocessor', methods=['POST', 'GET'])
def main():
    logging.debug("Received request")

    with open('./schemas/preprocessors/ner.schema.json') as jsonfile:
        data_schema = json.load(jsonfile)

    with open('./schemas/preprocessor-response.schema.json') as jsonfile:
        schema = json.load(jsonfile)

    with open('./schemas/definitions.json') as jsonfile:
        definition_schema = json.load(jsonfile)

    with open('./schemas/request.schema.json') as jsonfile:
        first_schema = json.load(jsonfile)

    schema_store = {
        data_schema['$id']: data_schema,
        schema['$id']: schema,
        definition_schema['$id']: definition_schema
    }

    resolver = jsonschema.RefResolver.from_schema(
        schema, store=schema_store)

    content = request.get_json()

    try:
        validator = jsonschema.Draft7Validator(first_schema, resolver=resolver)
        validator.validate(content)
    except jsonschema.exceptions.ValidationError as e:
        logging.error("Validation failed for incoming request")
        logging.pii(f"Validation error: {e.message}")
        return jsonify("Invalid Preprocessor JSON format"), 400

    # ------ START COMPUTATION ------ #

    # check if 'graphic' and 'context' keys are in the content dict
    if 'graphic' in content and 'context' in content:
        name_ = "1"
        captions = {}               # dict to store the captions
        text = get_alt(content)     # extract alt text and save it
        captions[name_] = text
        html_ = content['graphic']  # get the image html content
    else:
        logging.info("No 'graphic' or 'context' tag")
        return "", 204

    # save pic and caption to directory for clipscore evaluation
    with open(CONTEXT_DIR+'/captions.json', "w") as outfile:
        json.dump(captions, outfile)
    save_image(html_, name_, IMAGE_DIR)

    # check if we have an alt text
    if len(text) < 2:
        logging.info("No alttxt")
        return "", 204

    # create path parameters for clipscore
    parameters = Namespace(candidates_json=CONTEXT_DIR+'/captions.json',
                           compute_other_ref_metrics=1,
                           image_dir=IMAGE_DIR,
                           references_json=None,
                           save_per_instance=CONTEXT_DIR+'/score.json')

    # calculate the clipscore
    score = round(clipscore.main(parameters)['1']['CLIPScore'], 3)
    # compute the NERs
    ners = stanford_ner(text)

    # create ner object and add index
    arr = text.split()
    indexed_list = list(zip(arr, range(len(arr))))
    index = 0
    ner_data = []
    for i in ners:
        my_dict = {}
        my_dict['value'] = i[0]
        my_dict['tag'] = i[1]
        index = find_first_index(i[0], indexed_list[index:]) + 1
        my_dict['index'] = index
        ner_data.append(my_dict)

    data = {
        'clipscore': score,
        'ner': ner_data,
        'alttxt': captions['1']
        }

    # ------ END COMPUTATION ------ #

    request_uuid = content["request_uuid"]
    timestamp = time.time()
    name = "ca.mcgill.a11y.image.preprocessor.ner"

    response = {
        'request_uuid': request_uuid,
        'timestamp': int(timestamp),
        'name': name,
        'data': data
    }

    try:
        validator = jsonschema.Draft7Validator(data_schema, resolver=resolver)
        validator.validate(response['data'])
    except jsonschema.exceptions.ValidationError as e:
        logging.error("Validation failed for response data")
        logging.pii(f"Validation error: {e.message}")
        return jsonify("Invalid Preprocessor JSON format"), 500

    try:
        validator = jsonschema.Draft7Validator(schema, resolver=resolver)
        validator.validate(response)
    except jsonschema.exceptions.ValidationError as e:
        logging.error("Validation failed for response")
        logging.pii(f"Validation error: {e.message}")
        return jsonify("Invalid Preprocessor JSON format"), 500

    logging.debug("Sending response")
    return response


@app.route("/health", methods=["GET"])
def health():
    """
    Health check endpoint to verify if the service is running
    """
    return jsonify({
        "status": "healthy",
        "timestamp": datetime.now().isoformat()
    }), 200


if __name__ == '__main__':
    app.run(host='0.0.0.0', port=5000, debug=True)
    main()
    remove_dirs()<|MERGE_RESOLUTION|>--- conflicted
+++ resolved
@@ -24,11 +24,8 @@
 import jsonschema
 from bs4 import BeautifulSoup
 from flask import Flask, request, jsonify
-<<<<<<< HEAD
 from config.logging_utils import configure_logging
-=======
 from datetime import datetime
->>>>>>> 14e44fb0
 
 import nltk
 import clipscore
