--- conflicted
+++ resolved
@@ -228,13 +228,12 @@
         image: ghcr.io/shared-reality-lab/image-handler-svg-depth-map:unstable
         labels:
             ca.mcgill.a11y.image.handler: enable
-<<<<<<< HEAD
     photo-tactile-svg-handler:
         image: ghcr.io/shared-reality-lab/image-handler-photo-tactile-svg:unstable
-=======
+        labels:
+            ca.mcgill.a11y.image.handler: enable
     map-tactile-svg-handler:
         image: ghcr.io/shared-reality-lab/image-handler-map-tactile-svg:unstable
->>>>>>> f7183021
         labels:
             ca.mcgill.a11y.image.handler: enable
 volumes:
