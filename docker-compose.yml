version: "3"

services:
    orchestrator:
        image: ghcr.io/shared-reality-lab/image-orchestrator:unstable
        env_file:
            - ./config/express-common.env
        environment:
            - STORE_IMAGE_DATA=ON
            - PARALLEL_PREPROCESSORS=ON
        group_add:
            # This should be set in an environment variable or .env
            - ${DOCKER_GID}
        volumes:
<<<<<<< HEAD
            - /var/run/docker.sock:/var/run/docker.sock
            
=======
            - /var/run/docker.sock:/var/run/docker.sock:ro
            - user-logs:/var/log/IMAGE
    # Services
>>>>>>> 76a4d8f0
    supercollider:
        image: ghcr.io/shared-reality-lab/image-service-supercollider:unstable
        command: sclang -D ./loader.scd
        volumes:
            - sc-store:/tmp/sc-store
    espnet-tts:
        image: ghcr.io/shared-reality-lab/image-service-espnet-tts:unstable
        environment:
            - TORCH_DEVICE=cuda
        deploy:
            resources:
                reservations:
                    devices:
                    - driver: nvidia
                      capabilities: ["gpu", "utility", "compute"]
    # Preprocessors
    autour-preprocessor:
        image: ghcr.io/shared-reality-lab/image-preprocessor-autour:unstable
        env_file:
            - ./config/maps.env
        labels:
            ca.mcgill.a11y.image.preprocessor: 2
            ca.mcgill.a11y.image.port: 5000
    ocr-preprocessor:
        image: ghcr.io/shared-reality-lab/image-preprocessor-ocr:unstable
        env_file:
            - ./config/azure-api.env
        labels:
            ca.mcgill.a11y.image.preprocessor: 2
            ca.mcgill.a11y.image.port: 5000
    object-detection:
        image: ghcr.io/shared-reality-lab/image-preprocessor-object-detection:unstable
        labels:
            ca.mcgill.a11y.image.preprocessor: 3
            ca.mcgill.a11y.image.port: 5000
        # deploy:
        #     resources:
        #         reservations:
        #             devices:
        #             - driver: nvidia
        #               capabilities: ["gpu", "utility", "compute"]
    content-categoriser:
        image: ghcr.io/shared-reality-lab/image-preprocessor-content-categoriser:unstable
        labels:
            ca.mcgill.a11y.image.preprocessor: 1
            ca.mcgill.a11y.image.port: 5000
    graphic-tagger:
        image: ghcr.io/shared-reality-lab/image-preprocessor-graphic-tagger:unstable
        labels:
            ca.mcgill.a11y.image.preprocessor: 2
            ca.mcgill.a11y.image.port: 5000
        env_file:
            - ./config/azure-api.env             
    object-grouping:
        image: ghcr.io/shared-reality-lab/image-preprocessor-grouping:unstable
        labels:
            ca.mcgill.a11y.image.preprocessor: 4
            ca.mcgill.a11y.image.port: 5000
<<<<<<< HEAD


    openstreet:
        build:
            context: ./preprocessors/openstreet
            dockerfile: Dockerfile
        image: "osm-preprocessors:latest"
        labels:
            ca.mcgill.a11y.image.preprocessor: 3
            ca.mcgill.a11y.image.port: 8000
        
    scene-detection:
        build:
            context: ./preprocessors/scene
            dockerfile: Dockerfile
        image: "scene-detection:latest"
=======
    object-sorting:
        image: ghcr.io/shared-reality-lab/image-preprocessor-sorting:unstable
>>>>>>> 76a4d8f0
        labels:
            ca.mcgill.a11y.image.preprocessor: 5
            ca.mcgill.a11y.image.port: 5000
    semantic-segmentation:
        image: ghcr.io/shared-reality-lab/image-preprocessor-semantic-segmentation:unstable
        labels:
            ca.mcgill.a11y.image.preprocessor: 3
            ca.mcgill.a11y.image.port: 5000
        deploy:
            resources:
                reservations:
                    devices:
                    - driver: nvidia
                      capabilities: ["gpu", "utility", "compute"]
    object-detection-azure:
        image: ghcr.io/shared-reality-lab/image-preprocessor-object-detection-azure:unstable
        labels:
            ca.mcgill.a11y.image.preprocessor: 3
            ca.mcgill.a11y.image.port: 5000
        env_file:
            - ./config/azure-api.env
    # Handlers
    autour-handler:
        image: ghcr.io/shared-reality-lab/image-handler-autour:unstable
        env_file:
            - ./config/express-common.env
        depends_on:
            - supercollider
            - espnet-tts
        labels:
            ca.mcgill.a11y.image.handler: enable
        volumes:
            - sc-store:/tmp/sc-store
    photo-audio-handler:
        image: ghcr.io/shared-reality-lab/image-handler-photo-audio:unstable
        env_file:
            - ./config/express-common.env
        depends_on:
            - supercollider
            - espnet-tts
        labels:
            ca.mcgill.a11y.image.handler: enable
        volumes:
            - sc-store:/tmp/sc-store
    hello-haptics-handler:
        image: ghcr.io/shared-reality-lab/image-handler-hello-haptics:unstable
        env_file:
            - ./config/express-common.env
        labels:
            ca.mcgill.a11y.image.handler: enable
    photo-audio-haptics-handler:
        image: ghcr.io/shared-reality-lab/image-handler-photo-audio-haptics:unstable
        env_file:
            - ./config/express-common.env
        depends_on:
            - supercollider
            - espnet-tts
        labels:
            ca.mcgill.a11y.image.handler: enable
        volumes:
            - sc-store:/tmp/sc-store
    ocr-handler:
        image: ghcr.io/shared-reality-lab/image-handler-ocr:unstable
        labels:
            ca.mcgill.a11y.image.handler: enable
    motd-handler:
        image: ghcr.io/shared-reality-lab/image-handler-motd:unstable
        environment:
            - MOTD=Hello, world!
        env_file:
            - ./config/express-common.env
        labels:
            ca.mcgill.a11y.image.handler: enable
    high-charts-handler:
        image: ghcr.io/shared-reality-lab/image-handler-high-charts:unstable
        env_file:
            - ./config/express-common.env
        depends_on:
            - supercollider
            - espnet-tts
        labels:
            ca.mcgill.a11y.image.handler: enable
        volumes:
            - sc-store:/tmp/sc-store

volumes:
    sc-store:
    user-logs:<|MERGE_RESOLUTION|>--- conflicted
+++ resolved
@@ -12,14 +12,8 @@
             # This should be set in an environment variable or .env
             - ${DOCKER_GID}
         volumes:
-<<<<<<< HEAD
             - /var/run/docker.sock:/var/run/docker.sock
             
-=======
-            - /var/run/docker.sock:/var/run/docker.sock:ro
-            - user-logs:/var/log/IMAGE
-    # Services
->>>>>>> 76a4d8f0
     supercollider:
         image: ghcr.io/shared-reality-lab/image-service-supercollider:unstable
         command: sclang -D ./loader.scd
@@ -78,27 +72,15 @@
         labels:
             ca.mcgill.a11y.image.preprocessor: 4
             ca.mcgill.a11y.image.port: 5000
-<<<<<<< HEAD
 
-
-    openstreet:
-        build:
-            context: ./preprocessors/openstreet
-            dockerfile: Dockerfile
-        image: "osm-preprocessors:latest"
+    openstreetmap:
+        image: ghcr.io/shared-reality-lab/image-preprocessor-openstreetmap:unstable
         labels:
             ca.mcgill.a11y.image.preprocessor: 3
             ca.mcgill.a11y.image.port: 8000
-        
-    scene-detection:
-        build:
-            context: ./preprocessors/scene
-            dockerfile: Dockerfile
-        image: "scene-detection:latest"
-=======
+
     object-sorting:
         image: ghcr.io/shared-reality-lab/image-preprocessor-sorting:unstable
->>>>>>> 76a4d8f0
         labels:
             ca.mcgill.a11y.image.preprocessor: 5
             ca.mcgill.a11y.image.port: 5000
