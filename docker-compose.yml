--- conflicted
+++ resolved
@@ -204,13 +204,6 @@
             - ./config/express-common.env
         labels:
             ca.mcgill.a11y.image.handler: enable
-<<<<<<< HEAD
-    photo-haptics-audio-handler:
-        build:
-            context: ./handlers/photo-haptics-audio-handler
-            dockerfile: Dockerfile
-        image: "photo-haptics-audio-handler:latest"
-=======
     autour-handler:
         build:
             context: ./handlers/autour-handler
@@ -228,7 +221,6 @@
             context: ./handlers/photo-audio-handler
             dockerfile: Dockerfile
         image: "photo-audio-handler:latest"
->>>>>>> 9babe221
         env_file:
             - ./config/express-common.env
         labels:
