--- conflicted
+++ resolved
@@ -1,310 +1,4 @@
 services:
-<<<<<<< HEAD
-    orchestrator:
-        image: ghcr.io/shared-reality-lab/image-orchestrator:unstable
-        env_file:
-            - ./config/express-common.env
-        environment:
-            - STORE_IMAGE_DATA=ON
-            - PARALLEL_PREPROCESSORS=ON
-        group_add:
-            # This should be set in an environment variable or .env
-            - ${DOCKER_GID}
-        volumes:
-            - /var/run/docker.sock:/var/run/docker.sock:ro
-            - user-logs:/var/log/IMAGE
-    # Services
-    supercollider:
-        image: ghcr.io/shared-reality-lab/image-service-supercollider:unstable
-        command: sclang -D ./loader.scd
-        volumes:
-            - sc-store:/tmp/sc-store
-    espnet-tts:
-        image: ghcr.io/shared-reality-lab/image-service-espnet-tts:unstable
-        environment:
-            - TORCH_DEVICE=cuda
-        deploy:
-            resources:
-                reservations:
-                    devices:
-                    - driver: nvidia
-                      capabilities: ["gpu", "utility", "compute"]
-    espnet-tts-fr:
-        image: ghcr.io/shared-reality-lab/image-service-espnet-tts-fr:unstable
-        environment:
-            - TORCH_DEVICE=cuda
-        deploy:
-            resources:
-                reservations:
-                    devices:
-                    - driver: nvidia
-                      capabilities: ["gpu", "utility", "compute"]
-    multilang-support:
-        image: ghcr.io/shared-reality-lab/image-service-translation:unstable
-        environment:
-            - TORCH_DEVICE=cuda
-        deploy:
-            resources:
-                reservations:
-                    devices:
-                    - driver: nvidia
-                      capabilities: ["gpu"]
-    # Preprocessors
-    autour-preprocessor:
-        image: ghcr.io/shared-reality-lab/image-preprocessor-autour:unstable
-        env_file:
-            - ./config/maps.env
-        labels:
-            ca.mcgill.a11y.image.preprocessor: 2
-            ca.mcgill.a11y.image.port: 5000
-    ner:
-        image: ghcr.io/shared-reality-lab/image-preprocessor-ner:unstable
-        labels:
-            ca.mcgill.a11y.image.preprocessor: 2
-            ca.mcgill.a11y.image.port: 5000
-    ocr-clouds-preprocessor:
-        image: ghcr.io/shared-reality-lab/image-preprocessor-ocr-clouds:unstable
-        env_file:
-            - ./config/apis-and-selection.env
-        labels:
-            ca.mcgill.a11y.image.preprocessor: 4
-            ca.mcgill.a11y.image.port: 5000
-    object-detection:
-        image: ghcr.io/shared-reality-lab/image-preprocessor-object-detection-v8:unstable
-        labels:
-            ca.mcgill.a11y.image.preprocessor: 3
-            ca.mcgill.a11y.image.port: 5000
-        # deploy:
-        #     resources:
-        #         reservations:
-        #             devices:
-        #             - driver: nvidia
-        #               capabilities: ["gpu", "utility", "compute"]
-
-    clothes-detctor:
-        image: ghcr.io/shared-reality-lab/image-preprocessor-clothes-detector:unstable
-        deploy:
-            resources:
-                reservations:
-                    devices:
-                    - driver: nvidia
-                      device_ids: ['1']
-                      capabilities: ["gpu", "utility", "compute"]
-        labels:
-            ca.mcgill.a11y.image.preprocessor: 5
-            ca.mcgill.a11y.image.port: 5000
-    content-categoriser:
-        image: ghcr.io/shared-reality-lab/image-preprocessor-content-categoriser:unstable
-        labels:
-            ca.mcgill.a11y.image.preprocessor: 1
-            ca.mcgill.a11y.image.port: 5000
-    line-charts-preprocessor:
-        image: ghcr.io/shared-reality-lab/image-preprocessor-line-charts:unstable
-        labels:
-            ca.mcgill.a11y.image.preprocessor: 1
-            ca.mcgill.a11y.image.port: 5000
-    graphic-tagger:
-        image: ghcr.io/shared-reality-lab/image-preprocessor-graphic-tagger:unstable
-        labels:
-            ca.mcgill.a11y.image.preprocessor: 2
-            ca.mcgill.a11y.image.port: 5000
-        env_file:
-            - ./config/azure-api.env
-    collage-detector-preprocessor:
-        image: ghcr.io/shared-reality-lab/image-preprocessor-collage-detector:unstable
-        labels:
-            ca.mcgill.a11y.image.preprocessor: 1
-            ca.mcgill.a11y.image.port: 5000
-    celebrity-detector:
-        image: ghcr.io/shared-reality-lab/image-preprocessor-celebrity-detector:unstable
-        labels:
-            ca.mcgill.a11y.image.preprocessor: 5
-            ca.mcgill.a11y.image.port: 5000
-        env_file:
-            - ./config/azure-api.env
-    object-grouping:
-        image: ghcr.io/shared-reality-lab/image-preprocessor-grouping:unstable
-        labels:
-            ca.mcgill.a11y.image.preprocessor: 4
-            ca.mcgill.a11y.image.port: 5000
-    openstreetmap:
-        image: ghcr.io/shared-reality-lab/image-preprocessor-openstreetmap:unstable
-        env_file:
-            - ./config/maps.env
-        labels:
-            ca.mcgill.a11y.image.preprocessor: 3
-            ca.mcgill.a11y.image.port: 5000
-    object-sorting:
-        image: ghcr.io/shared-reality-lab/image-preprocessor-sorting:unstable
-        labels:
-            ca.mcgill.a11y.image.preprocessor: 5
-            ca.mcgill.a11y.image.port: 5000
-    emotion-recognition:
-        image: ghcr.io/shared-reality-lab/image-preprocessor-emotion-recognition:unstable
-        labels:
-            ca.mcgill.a11y.image.preprocessor: 5
-            ca.mcgill.a11y.image.port: 5000
-    caption-recognition:
-        image: ghcr.io/shared-reality-lab/image-preprocessor-caption-recognition:unstable
-        labels:
-            ca.mcgill.a11y.image.preprocessor: 5
-            ca.mcgill.a11y.image.port: 5000
-    semantic-segmentation:
-        image: ghcr.io/shared-reality-lab/image-preprocessor-mmsemantic-segmentation:unstable
-        labels:
-            ca.mcgill.a11y.image.preprocessor: 3
-            ca.mcgill.a11y.image.port: 5000
-        deploy:
-            resources:
-                reservations:
-                    devices:
-                    - driver: nvidia
-                      capabilities: ["gpu", "utility", "compute"]
-    object-detection-azure:
-        image: ghcr.io/shared-reality-lab/image-preprocessor-object-detection-azure:unstable
-        labels:
-            ca.mcgill.a11y.image.preprocessor: 3
-            ca.mcgill.a11y.image.port: 5000
-        env_file:
-            - ./config/azure-api.env
-    depth-map-generator:
-        image: ghcr.io/shared-reality-lab/image-preprocessor-depth-map-generator:unstable
-        deploy:
-            resources:
-              reservations:
-                 devices:
-                 - driver: nvidia
-                   capabilities: ["gpu", "utility", "compute"]
-        labels:
-            ca.mcgill.a11y.image.preprocessor: 3
-            ca.mcgill.a11y.image.port: 5000
-    object-depth-calculator:
-        image: ghcr.io/shared-reality-lab/image-preprocessor-object-depth-calculator:unstable
-        labels:
-            ca.mcgill.a11y.image.preprocessor: 4
-            ca.mcgill.a11y.image.port: 5000
-    nominatim-preprocessor:
-        image: ghcr.io/shared-reality-lab/image-preprocessor-nominatim:unstable
-        env_file:
-            - ./config/express-common.env
-        labels:
-            ca.mcgill.a11y.image.preprocessor: 2
-    action-recognition:
-        image: ghcr.io/shared-reality-lab/image-preprocessor-action-recognition:unstable
-        labels:
-            ca.mcgill.a11y.image.preprocessor: 4
-            ca.mcgill.a11y.image.port: 5000
-    # Handlers
-    autour-handler:
-        image: ghcr.io/shared-reality-lab/image-handler-autour:unstable
-        env_file:
-            - ./config/express-common.env
-        depends_on:
-            - supercollider
-            - espnet-tts
-        labels:
-            ca.mcgill.a11y.image.handler: enable
-        volumes:
-            - sc-store:/tmp/sc-store
-    people-handler:
-        image: ghcr.io/shared-reality-lab/image-handler-people:unstable
-        labels:
-            ca.mcgill.a11y.image.handler: enable
-    photo-audio-handler:
-        image: ghcr.io/shared-reality-lab/image-handler-photo-audio:unstable
-        env_file:
-            - ./config/express-common.env
-        depends_on:
-            - supercollider
-            - espnet-tts
-        labels:
-            ca.mcgill.a11y.image.handler: enable
-        volumes:
-            - sc-store:/tmp/sc-store
-    hello-haptics-handler:
-        image: ghcr.io/shared-reality-lab/image-handler-hello-haptics:unstable
-        env_file:
-            - ./config/express-common.env
-        labels:
-            ca.mcgill.a11y.image.handler: enable
-    photo-audio-haptics-handler:
-        image: ghcr.io/shared-reality-lab/image-handler-photo-audio-haptics:unstable
-        env_file:
-            - ./config/express-common.env
-        depends_on:
-            - supercollider
-            - espnet-tts
-        labels:
-            ca.mcgill.a11y.image.handler: enable
-        volumes:
-            - sc-store:/tmp/sc-store
-    ocr-handler:
-        image: ghcr.io/shared-reality-lab/image-handler-ocr:unstable
-        labels:
-            ca.mcgill.a11y.image.handler: enable
-    motd-handler:
-        image: ghcr.io/shared-reality-lab/image-handler-motd:unstable
-        environment:
-            - MOTD=Hello, world!
-        env_file:
-            - ./config/express-common.env
-        labels:
-            ca.mcgill.a11y.image.handler: enable
-    high-charts-handler:
-        image: ghcr.io/shared-reality-lab/image-handler-high-charts:unstable
-        env_file:
-            - ./config/express-common.env
-        depends_on:
-            - supercollider
-            - espnet-tts
-        labels:
-            ca.mcgill.a11y.image.handler: enable
-        volumes:
-            - sc-store:/tmp/sc-store
-
-    svg-od-handler:
-         image: ghcr.io/shared-reality-lab/image-handler-svg-od:unstable
-         labels:
-             ca.mcgill.a11y.image.handler: enable
-
-
-    osm-streets-handler:
-        image: ghcr.io/shared-reality-lab/image-handler-osm-streets:unstable
-        env_file:
-            - ./config/express-common.env
-        depends_on:
-            - supercollider
-            - espnet-tts
-        labels:
-            ca.mcgill.a11y.image.handler: enable
-        volumes:
-            - sc-store:/tmp/sc-store
-    svg-semantic-seg-handler:
-        image: ghcr.io/shared-reality-lab/image-handler-svg-semantic-seg:unstable
-        labels:
-            ca.mcgill.a11y.image.handler: enable
-    svg-open-street-map-handler:
-        image: ghcr.io/shared-reality-lab/image-handler-svg-open-street-map:unstable
-        labels:
-            ca.mcgill.a11y.image.handler: enable
-            ca.mcgill.a11y.image.port: 5000
-    svg-depth-map:
-        image: ghcr.io/shared-reality-lab/image-handler-svg-depth-map:unstable
-        labels:
-            ca.mcgill.a11y.image.handler: enable
-    photo-tactile-svg-handler:
-        image: ghcr.io/shared-reality-lab/image-handler-photo-tactile-svg:unstable
-        labels:
-            ca.mcgill.a11y.image.handler: enable
-    map-tactile-svg-handler:
-        image: ghcr.io/shared-reality-lab/image-handler-map-tactile-svg:unstable
-        labels:
-            ca.mcgill.a11y.image.handler: enable
-    svg-action-recognition-handler:
-        image: ghcr.io/shared-reality-lab/image-handler-svg-action-recognition:unstable
-        labels:
-            ca.mcgill.a11y.image.handler: enable
-=======
 # start - common services
   orchestrator:
     profiles: [production, test, default]
@@ -660,7 +354,6 @@
         ca.mcgill.a11y.image.handler: enable
 
 # end - unicorn exclusive services        
->>>>>>> 71c26df7
 volumes:
   sc-store:
   user-logs:
